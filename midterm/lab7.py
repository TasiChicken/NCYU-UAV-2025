# =========================
# Drone ArUco FSM with SIMULATION (no RC sent when simulate=True)
# =========================

import cv2
import time
import enum
import math
import numpy as np
from collections import deque
from dataclasses import dataclass, field
from typing import Dict, Tuple, Optional
from djitellopy import Tello
from pyimagesearch.pid import PID

def calculate_marker_angle(rvec):
    R, _ = cv2.Rodrigues(rvec)
    angle_rad = math.atan2(-R[1, 0], R[0, 0])
    angle_deg = math.degrees(angle_rad)
    
    return angle_deg, R

def keyboard(drone: Tello, key: int, airborne: bool, simulation: bool):
    """
    回傳 (is_move_cmd, airborne_changed, simulation_changed)
    - 模擬模式開啟時，移動鍵只印出不送真指令
    """
    if key == -1:
        return False, None, None

    # print("key:", key)
    fb_speed, lf_speed, ud_speed, degree = 40, 40, 50, 30
    is_move = False
    airborne_changed = None
    simulation_changed = None

    if key == ord('t'):
        simulation_changed = not simulation
        print(f"[KEY] toggle SIMULATION -> {simulation_changed}")
        return False, None, simulation_changed

    if key == ord('1'):
        if not simulation:
            try:
                drone.takeoff()
                time.sleep(1.0)
                airborne_changed = True
                print("[KEY] takeoff")
            except Exception as e:
                print("takeoff failed:", e)
        else:
            print("[SIM] takeoff (not actually sent)")
    elif key == ord('2'):
        if not simulation:
            try:
                drone.land()
                airborne_changed = False
                print("[KEY] land")
            except Exception as e:
                print("land failed:", e)
        else:
            print("[SIM] land (not actually sent)")
    elif key == ord('3'):
        if not simulation and airborne:
            drone.send_rc_control(0, 0, 0, 0); is_move = True
        print("stop")
    elif key == ord('w'):
        if not simulation and airborne:
            drone.send_rc_control(0, fb_speed, 0, 0); is_move = True
        print("forward")
    elif key == ord('s'):
        if not simulation and airborne:
            drone.send_rc_control(0, -fb_speed, 0, 0); is_move = True
        print("backward")
    elif key == ord('a'):
        if not simulation and airborne:
            drone.send_rc_control(-lf_speed, 0, 0, 0); is_move = True
        print("left")
    elif key == ord('d'):
        if not simulation and airborne:
            drone.send_rc_control(lf_speed, 0, 0, 0); is_move = True
        print("right")
    elif key == ord('x'):
        if not simulation and airborne:
            drone.send_rc_control(0, 0, +ud_speed, 0); is_move = True
        print("up")
    elif key == ord('z'):
        if not simulation and airborne:
            drone.send_rc_control(0, 0, -ud_speed, 0); is_move = True
        print("down")
    elif key == ord('c'):
        if not simulation and airborne:
            drone.send_rc_control(0, 0, 0, +degree); is_move = True
        print("rotate cw")
    elif key == ord('v'):
        if not simulation and airborne:
            drone.send_rc_control(0, 0, 0, -degree); is_move = True
        print("rotate ccw")

    return is_move, airborne_changed, simulation_changed

class MarkerDetector:
    def __init__(self, marker_size_cm: float, calib_path="calib_tello.xml"):
        self.marker_size = marker_size_cm
        self.aruco_dict = cv2.aruco.getPredefinedDictionary(cv2.aruco.DICT_4X4_50)
        self.aruco_params = cv2.aruco.DetectorParameters()
        self.detector = cv2.aruco.ArucoDetector(self.aruco_dict, self.aruco_params)
        fs = cv2.FileStorage(calib_path, cv2.FILE_STORAGE_READ)
        self.K = fs.getNode("K").mat()
        self.D = fs.getNode("D").mat()
        fs.release()
        s = self.marker_size / 2.0
        self.objPoints = np.array([[-s, s, 0], [s, s, 0], [s, -s, 0], [-s, -s, 0]], dtype=np.float32)

    def detect(self, gray):
        corners, ids, _ = self.detector.detectMarkers(gray)
        poses = {}
        if ids is not None:
            for i, mid in enumerate(ids.flatten()):
                success, rvec, tvec = cv2.solvePnP(self.objPoints, corners[i], self.K, self.D)
                if success:
                    poses[int(mid)] = (rvec, tvec)
        return ids, poses

class State(enum.Enum):
    ASCEND_SEARCH        = enum.auto()
    CENTER_ONE           = enum.auto()
    SCAN_SECOND          = enum.auto()
    DECIDE_TARGET        = enum.auto()
    CENTER_ON_TARGET     = enum.auto()
    FORWARD_TO_TARGET    = enum.auto()
    STRAFE_OPPOSITE      = enum.auto()
    CREEP_FORWARD        = enum.auto()
    DONE                 = enum.auto()

    FOLLOW_MARKER_ID     = enum.auto() 
    PASS_UNDER_TABLE_3   = enum.auto() 
    ROTATE_RIGHT_90      = enum.auto() 
    ASCEND_LOCK_4        = enum.auto() 
    OVERBOARD_TO_FIND_5  = enum.auto() 

    ALIGN_Y5_FLIP_LAND   = enum.auto()

@dataclass
class Context:
    drone: Tello
    detector: MarkerDetector
    frame_read: any
    pid_lr: PID
    pid_ud: PID
    pid_fb: PID
    manual_override: bool = False
    last_ids: Optional[np.ndarray] = None
    last_poses: Dict[int, Tuple[np.ndarray, np.ndarray]] = field(default_factory=dict)
    airborne: bool = False
    simulation: bool = True  # ★ 預設模擬開啟
    last_cmd_texts: deque = field(default_factory=lambda: deque(maxlen=1))
    params: dict = field(default_factory=lambda: {
        "ID1": 1,
        "ID2": 2,
        "ASCENT_SPEED": -20,        # 依你的慣例 ud<0 上升
        "SEARCH_RIGHT_SPEED": 20,
        "CENTER_X_TOL": 15.0,
        "CENTER_Y_TOL": 15.0,
        "TARGET_Z": 50.0,
        "Z_TOL": 8.0,
        "STRAFE_LEFT_CM": 70,
        "MAX_RC": 25

        # following
<<<<<<< HEAD
        "FOLLOW_ID": 2,             # 要跟隨的 marker
        "SEARCH_FORWARD_SPEED": 10,  # 看不到 marker 時的前進速度
=======
        "FOLLOW_ID": 1,             # 要跟隨的 marker
>>>>>>> 8acc2353
        "YAW_KP": 0.6,               # 偏航角度(度) → RC yaw 速度的比例
        "YAW_TOL_DEG": 5.0,          # 視為已垂直的角度公差

        "MARKER_3": 3,              # 穿桌用的 marker
        "MARKER_4": 4,              # 牆上定位用的 marker
        "MARKER_5": 5,              # 終點判斷用的 marker
        "ROTATE_DEG": 90,           # 右轉角度
        "OVERBOARD_LR": -15,        # 往左水平移動的 rc 速度
        "OVERBOARD_UD": +8,         # 往上微升的 rc 速度
<<<<<<< HEAD
        "TRACK_STABLE_N": 5,        # 連續幀數達標才視為穩定
        
        # PASS_UNDER_TABLE_3 parameters
        "PASS_SEARCH_FB": 5,        # Phase 0: 搜尋時的前進速度
        "PASS_DESCENT_UD": 20,      # Phase 1: 下降速度
        "PASS_DESCENT_TIME": 2.5,   # Phase 1: 下降時間 (秒)
        "PASS_FORWARD_FB": 40,      # Phase 2: 前進速度
        "PASS_FORWARD_TIME": 5.0,   # Phase 2: 前進時間 (秒)
        
        # ROTATE_RIGHT_90 parameters
        "ROTATE_SPEED": 30,         # 旋轉速度 (deg/s)
        "ROTATE_YAW": 30,           # 旋轉時的 yaw RC 速度

        # ASCEND_LOCK_4 parameters
        "ASCEND_LOCK_SPEED": 15,    # 上升搜尋時的上升速度

        # OVERBOARD_TO_FIND_5 parameters
        "OVERBOARD_ASCEND_UD": -20,   # 上升速度 (ud<0 = up)
        "OVERBOARD_ASCEND_TIME": 4.0, # 目標上升約 80cm 的時間 (秒)
=======
        "TRACK_STABLE_N": 5,        # 連續幀數達標才視為穩定  

        "MARKER5_TARGET_Y": 0.0,   # 期望的相機座標系 y 距離（單位同 tvec，通常是 cm）
        "Y_TOL": 5.0,              # y 距離容許誤差（cm）     

        "FOLLOW_DIS": 80.0
>>>>>>> 8acc2353
    })

class DroneFSM:
    def __init__(self, ctx: Context):
        self.ctx = ctx
<<<<<<< HEAD
        self.state = State.PASS_UNDER_TABLE_3  # ★ 直接從第一步開始（模擬/地面也跑）
=======
        self.state = State.ASCEND_SEARCH  # ★ 直接從第一步開始（模擬/地面也跑）
>>>>>>> 8acc2353
        self.strafe_t0 = None
        self.handlers = {
            State.ASCEND_SEARCH_1: self.handle_ASCEND_SEARCH_1,
            State.CENTER_ON_1:     self.handle_CENTER_ON_1,
            State.STRAFE_TO_FIND_2:self.handle_STRAFE_TO_FIND_2,
            State.CENTER_ON_2:     self.handle_CENTER_ON_2,
            State.FORWARD_TO_TARGET:self.handle_FORWARD_TO_TARGET,
            State.STRAFE_LEFT:     self.handle_STRAFE_LEFT,

            State.FOLLOW_MARKER_ID:       self.handle_FOLLOW_MARKER_ID,
            State.PASS_UNDER_TABLE_3:     self.handle_PASS_UNDER_TABLE_3,
            State.ROTATE_RIGHT_90:        self.handle_ROTATE_RIGHT_90,
            State.ASCEND_LOCK_4:          self.handle_ASCEND_LOCK_4,
            State.OVERBOARD_TO_FIND_5:    self.handle_OVERBOARD_TO_FIND_5,

            State.ALIGN_Y5_FLIP_LAND:     self.handle_ALIGN_Y5_FLIP_LAND,

            State.DONE:            self.handle_DONE,
        }
        self.blocking_running = False

    def clip(self, v: float) -> int:
        m = self.ctx.params["MAX_RC"]
        return int(max(-m, min(m, v)))

    def _record_cmd(self, text: str):
        # print(text)
        self.ctx.last_cmd_texts.clear()
        self.ctx.last_cmd_texts.append(text)

    def send_rc(self, lr: float, fb: float, ud: float, yaw: float):
        lr, fb, ud, yaw = map(self.clip, (lr, fb, ud, yaw))
        if self.ctx.simulation or not self.ctx.airborne:
            self._record_cmd(f"[SIM RC] lr:{lr} fb:{fb} ud:{ud} yaw:{yaw}")
            return
        self.ctx.drone.send_rc_control(lr, fb, ud, yaw)

    def hover(self):
        if self.ctx.simulation or not self.ctx.airborne:
            self._record_cmd("[SIM RC] hover 0,0,0,0")
            return
        self.ctx.drone.send_rc_control(0, 0, 0, 0)

    def move_left_blocking(self, cm: int):
        if self.ctx.simulation or not self.ctx.airborne:
            self._record_cmd(f"[SIM MOVE] move_left {cm}cm")
            return
        self.ctx.drone.move_left(cm)
    def reset_pids(self):
        self.ctx.pid_lr.initialize()
        self.ctx.pid_ud.initialize()
        self.ctx.pid_fb.initialize()
    def run(self):
        print(f"[FSM] Start at {self.state.name} | SIMULATION={self.ctx.simulation}")
        while True:
            frame = self.ctx.frame_read.frame
            gray = cv2.cvtColor(frame, cv2.COLOR_BGR2GRAY)

            key = cv2.waitKey(1)
            if key == 27:
                break
            if key != -1:
                is_move, airborne_changed, simulation_changed = keyboard(
                    self.ctx.drone, key, self.ctx.airborne, self.ctx.simulation
                )
                self.ctx.manual_override = bool(is_move)
                if airborne_changed is not None:
                    self.ctx.airborne = airborne_changed
                if simulation_changed is not None:
                    self.ctx.simulation = simulation_changed

            ids, poses = self.ctx.detector.detect(gray)
            self.ctx.last_ids = ids
            self.ctx.last_poses = poses

            # HUD
            y0 = 25
            if self.ctx.simulation:
                cv2.putText(frame, "SIMULATION (no RC sent)", (10, y0),
                            cv2.FONT_HERSHEY_SIMPLEX, 0.7, (0, 200, 255), 2)
                y0 += 25
            else:
                cv2.putText(frame, f"AIRBORNE={self.ctx.airborne}", (10, y0),
                            cv2.FONT_HERSHEY_SIMPLEX, 0.7, (0, 255, 255), 2)
                y0 += 25

            if ids is None:
                cv2.putText(frame, "NO MARKER DETECTED", (10, y0),
                            cv2.FONT_HERSHEY_SIMPLEX, 0.7, (255, 0, 0), 2)
            else:
                cv2.putText(frame, "MARKER DETECTED", (10, y0),
                            cv2.FONT_HERSHEY_SIMPLEX, 0.7, (0, 255, 0), 2)

            # 最近指令回饋
            if self.ctx.last_cmd_texts:
                cv2.putText(frame, self.ctx.last_cmd_texts[-1], (10, y0 + 25),
                            cv2.FONT_HERSHEY_SIMPLEX, 0.55, (255, 255, 255), 2)

            # FSM
            if not self.ctx.manual_override:
                handler = self.handlers.get(self.state)
                if handler:
                    next_state = handler(self.ctx)
                    if next_state != self.state:
                        print(f"[FSM] {self.state.name} -> {next_state.name}")
                        self.state = next_state

            cv2.imshow("drone", frame)

        cv2.destroyAllWindows()

    def _pick_farther_id(self, poses: Dict[int, Tuple[np.ndarray,np.ndarray]]) -> Optional[int]:
        # 用 z（越大越遠）；也可改 np.linalg.norm(tvec)
        best_id, best_z = None, -1
        for mid, (_, tvec) in poses.items():
            if mid in self.ids_candidates:
                z = float(tvec[2][0])
                if z > best_z:
                    best_z, best_id = z, mid
        return best_id
    
    # Handlers for each state
    def handle_ASCEND_SEARCH(self, ctx):
        frame = ctx.frame_read.frame
        cv2.putText(frame, "ASCEND_SEARCH", (10, 30), cv2.FONT_HERSHEY_SIMPLEX, 0.6, (0,255,255), 2)

        if ctx.last_ids is not None and (ctx.params["ID1"] in ctx.last_poses or ctx.params["ID2"] in ctx.last_poses):
            return State.CENTER_ONE

        # 依你的約定 ud<0 上升
        self.send_rc(0, 0, ctx.params["ASCENT_SPEED"], 0)
        return State.ASCEND_SEARCH
    
    def handle_CENTER_ONE(self, ctx):
        frame = ctx.frame_read.frame
        cv2.putText(frame, "CENTER_ONE", (10, 30), cv2.FONT_HERSHEY_SIMPLEX, 0.6, (0,255,255), 2)
        try:
            ids = ctx.last_ids 
            #if seen both
            if ctx.params["ID1"] in ctx.last_poses and ctx.params["ID2"] in ctx.last_poses:
                return State.DECIDE_TARGET
            #if seen one, center on it
            vis_ids = [i for i in [ctx.params["ID1"], ctx.params["ID2"]] if i in ctx.last_poses]
            tid = vis_ids[0]
            rvec, tvec = ctx.last_poses[tid]
            x, y, z = tvec[0][0], tvec[1][0], tvec[2][0]
            lr = ctx.pid_lr.update(x, 0.0)
            ud = ctx.pid_ud.update(y, 0.0)
            self.send_rc(lr, 0, -ud, 0)
            #check if centered
            if abs(x) < ctx.params["CENTER_X_TOL"] and abs(y) < ctx.params["CENTER_Y_TOL"]:
                return State.SCAN_SECOND
            return State.CENTER_ONE
        except KeyError:
            self.send_rc(0, 0, 0, 0)
            return State.CENTER_ONE
    
    def handle_SCAN_SECOND(self, ctx):
        
        frame = ctx.frame_read.frame
        cv2.putText(frame, "SCAN_SECOND", (10, 30), cv2.FONT_HERSHEY_SIMPLEX, 0.6, (0,255,255), 2)
        try:
            ids = ctx.last_ids       
            #if seen both
            if ctx.params["ID1"] in ctx.last_poses and ctx.params["ID2"] in ctx.last_poses:
                self.strafe_t0 = None #reset strafe timer
                return State.DECIDE_TARGET
            
            # go left and go right to scan
            v = ctx.params["STRAFE_RC"]
            phase = ctx.params["PHASE"]
            sign = 1 if phase % 2 == 0 else -1
            self.send_rc(sign * v, 0, 0, 0)  
            if self.strafe_t0 is None:
                self.strafe_t0 = time.time()
            if time.time() - self.strafe_t0 > ctx.params["STRAFE_TIME_SCAN"]:
                ctx.params["PHASE"] += 1 
                self.strafe_t0 = time.time()
            return State.SCAN_SECOND
        except KeyError:
            self.send_rc(0, 0, 0, 0)
            return State.SCAN_SECOND
    
    def handle_DECIDE_TARGET(self, ctx):
        frame = ctx.frame_read.frame
        cv2.putText(frame, "DECIDE_TARGET", (10, 30), cv2.FONT_HERSHEY_SIMPLEX, 0.6, (0,255,255), 2)

        poses = ctx.last_poses
        id1_in = ctx.params["ID1"] in poses
        id2_in = ctx.params["ID2"] in poses
        # 1) 選較遠的目標
        self.ids_candidates = [ctx.params["ID1"], ctx.params["ID2"]]
        target_id = self._pick_farther_id(poses)

        ctx.params["TARGET_ID"] = target_id

        # 2) 依目標當下的左右位置，決定「丟失時要側移的相反方向」
        #    x>0 = 目標在右 → 丟失時往左掃（-1）；x<0 = 目標在左 → 丟失時往右掃（+1）
        x_far = float(poses[target_id][1][0][0])
        if x_far > 0:
            ctx.params["OPPOSITE_STRAFE_SIGN"] = -1   # 之後 recover/scan 用：左
        else:
            ctx.params["OPPOSITE_STRAFE_SIGN"] = +1   # 之後 recover/scan 用：右

        return State.CENTER_ON_TARGET
    
    def handle_CENTER_ON_TARGET(self, ctx):
        frame = ctx.frame_read.frame
        cv2.putText(frame, "CENTER_ON_TARGET", (10, 30), cv2.FONT_HERSHEY_SIMPLEX, 0.6, (0,255,255), 2)

        target_id = ctx.params["TARGET_ID"]
        # if target_id not in ctx.last_poses:
        #     return State.ASCEND_SEARCH
        try:
            rvec, tvec = ctx.last_poses[target_id]
            x, y, z = tvec[0][0], tvec[1][0], tvec[2][0]
            lr = ctx.pid_lr.update(x, 0.0)
            ud = ctx.pid_ud.update(y, 0.0)
            fb = ctx.pid_fb.update(z - ctx.params["TARGET_Z"], sleep=0.0)
            self.send_rc(lr, fb, -ud, 0)
            #check if centered
            if abs(x) < ctx.params["CENTER_X_TOL"] and abs(y) < ctx.params["CENTER_Y_TOL"] and abs(z - ctx.params["TARGET_Z"]) < ctx.params["Z_TOL"]:
                self.reset_pids()
                return State.FORWARD_TO_TARGET
            return State.CENTER_ON_TARGET
        except KeyError:
            self.send_rc(0, 0, 0, 0)
            return State.CENTER_ON_TARGET

    
    def handle_FORWARD_TO_TARGET(self, ctx):
        frame = ctx.frame_read.frame
        cv2.putText(frame, "FORWARD_TO_TARGET", (10, 30), cv2.FONT_HERSHEY_SIMPLEX, 0.6, (0,255,255), 2)
        try:
            target_id = ctx.params["TARGET_ID"]
            rvec, tvec = ctx.last_poses[target_id]
            z = tvec[2][0]
            fb = ctx.pid_fb.update(z - 40.0, sleep=0.0)     # move to 40cm in front of marker
            self.send_rc(0, fb, 0, 0)
            #check if close enough
            if z < 45.0:
                self.reset_pids()
                return State.STRAFE_OPPOSITE
            return State.FORWARD_TO_TARGET
        except KeyError:
            self.send_rc(0, 0, 0, 0)
            return State.FORWARD_TO_TARGET
    
    def handle_STRAFE_OPPOSITE(self, ctx):
        frame = ctx.frame_read.frame
        cv2.putText(frame, "STRAFE_OPPOSITE", (10, 30), cv2.FONT_HERSHEY_SIMPLEX, 0.6, (0,255,255), 2)

        try:
            direction_sign = ctx.params["OPPOSITE_STRAFE_SIGN"]
            self.send_rc(-direction_sign * 35, 0, 0, 0)
            if time.time() - self.strafe_t0 > 2.2:
                self.strafe_t0 = None
                return State.CREEP_FORWARD
            return State.STRAFE_OPPOSITE
        except KeyError:
            self.send_rc(0, 0, 0, 0)
            return State.STRAFE_OPPOSITE
    
    def handle_CREEP_FORWARD(self, ctx):
        frame = ctx.frame_read.frame
        cv2.putText(frame, "CREEP_FORWARD", (10, 30), cv2.FONT_HERSHEY_SIMPLEX, 0.6, (0,255,255), 2)

        self.send_rc(0, ctx.params["CREEP_FB"], 0, 0)

        if ctx.last_ids is not None and ctx.params["FOLLOW_ID"] in ctx.last_poses:
            return State.FOLLOW_MARKER_ID
        
        return State.CREEP_FORWARD

    def handle_FOLLOW_MARKER_ID(self, ctx: Context) -> State:
        tid = ctx.params["FOLLOW_ID"]
        marker3 = ctx.params["MARKER_3"]
        target_dist = ctx.params["FOLLOW_DIS"]

        poses = getattr(ctx, "last_poses", {}) or {}

        if tid not in poses and marker3 in poses:
            self.hover()                  
            return State.PASS_UNDER_TABLE_3

        if tid not in poses:
            return State.FOLLOW_MARKER_ID  
        
        rvec, tvec = poses[tid]

        x, y, z = tvec[0][0], tvec[1][0], tvec[2][0]
        
        # Calculate marker rotation angle using rvec
        marker_angle, z_prime = calculate_marker_angle(rvec)
        
        # Calculate errors for PID tuning analysis
        error_x = x  # Left/Right error
        error_y = y  # Up/Down error
        error_z = z - target_dist  # Forward/Back error (target 80cm)
        
        
        # Step 2: Use PID to get control outputs
        yaw_update = ctx.pid_lr.update(error_x, sleep=0.0)      # Left/Right movement
        ud_update = ctx.pid_ud.update(error_y, sleep=0.0)        # Up/Down movement
        fb_update = ctx.pid_fb.update(error_z, sleep=0.0)        # Forward/Back movement
    
        
        # Step 3: Apply speed limiting to prevent loss of control (建議限制最高速度防止失控)
        max_speed_threshold = 25
        
        # Limit yaw (left/right) speed
        if yaw_update > max_speed_threshold:
            yaw_update = max_speed_threshold
        elif yaw_update < -max_speed_threshold:
            yaw_update = -max_speed_threshold
        
        # Limit up/down speed  
        if ud_update > max_speed_threshold:
            ud_update = max_speed_threshold
        elif ud_update < -max_speed_threshold:
            ud_update = -max_speed_threshold
        
        # Limit forward/back speed
        if fb_update > max_speed_threshold:
            fb_update = max_speed_threshold
        elif fb_update < -max_speed_threshold:
            fb_update = -max_speed_threshold
        
        # Add rotation control based on marker orientation with proper angle normalization
        # Target alignment angle - we want the marker to appear level in the image
        # 0° = horizontal alignment (marker appears level)
        target_alignment_angle = 0.0
        
        # Calculate shortest angle error  
        angle_error = marker_angle - target_alignment_angle
        
        # Dead zone - don't rotate if error is small (prevents jittering)
        angle_dead_zone = 5.0  # degrees - larger dead zone for stability
        if abs(angle_error) < angle_dead_zone:
            angle_error = 0
        
        # Apply speed limiting for rotation
        if angle_error > max_speed_threshold:
            angle_error = max_speed_threshold
        elif angle_error < -max_speed_threshold:
            angle_error = -max_speed_threshold
        
        self.ctx.drone.send_rc_control(int(yaw_update), int(fb_update), int(-ud_update), int(-angle_error))
        return State.FOLLOW_MARKER_ID


    def handle_PASS_UNDER_TABLE_3(self, ctx: Context) -> State:
        """
        Pass under table:
        1. Search for MARKER_3
        2. Once detected, descend 50cm
        3. Move forward 2m
        4. Transition to ROTATE_RIGHT_90
        """
        frame = ctx.frame_read.frame
        tid = ctx.params["MARKER_3"]
        
        # Initialize phase tracking
        if not hasattr(self, "_pass_phase"):
            self._pass_phase = 0  # 0=searching, 1=descending, 2=moving_forward, 3=complete
            self._pass_t0 = None
            self._pass_initial_height = None
        
        cv2.putText(frame, f"STATE: PASS_UNDER_TABLE_3 (Phase {self._pass_phase})", 
                    (10, 90), cv2.FONT_HERSHEY_SIMPLEX, 0.6, (0, 255, 255), 2)
        
        # Phase 0: Search for MARKER_3
        if self._pass_phase == 0:
            poses = getattr(ctx, "last_poses", {}) or {}
            if tid not in poses:
                # Keep searching - gentle forward movement
                search_fb = ctx.params.get("PASS_SEARCH_FB", 5)
                self.send_rc(0, search_fb, 0, 0)
                cv2.putText(frame, f"Searching for Marker {tid}...", 
                           (10, 120), cv2.FONT_HERSHEY_SIMPLEX, 0.5, (255, 255, 0), 2)
                return State.PASS_UNDER_TABLE_3
            
            # Marker detected! Move to descending phase
            print(f"[PASS_TABLE] Marker {tid} detected, starting descent")
            self.hover()
            time.sleep(0.3)  # Brief pause
            self._pass_t0 = time.time()
            self._pass_phase = 1
            return State.PASS_UNDER_TABLE_3
        
        # Phase 1: Descend 50cm (using time-based control)
        if self._pass_phase == 1:
            DESCENT_TIME = ctx.params.get("PASS_DESCENT_TIME", 2.5)
            descent_ud = ctx.params.get("PASS_DESCENT_UD", 20)
            elapsed = time.time() - self._pass_t0
            
            if elapsed < DESCENT_TIME:
                # Continue descending (ud>0 = down)
                self.send_rc(0, 0, descent_ud, 0)
                cv2.putText(frame, f"Descending... {elapsed:.1f}s / {DESCENT_TIME}s", 
                           (10, 120), cv2.FONT_HERSHEY_SIMPLEX, 0.5, (0, 255, 255), 2)
                return State.PASS_UNDER_TABLE_3
            
            # Descent complete, move to forward phase
            print("[PASS_TABLE] Descent complete, moving forward 2m")
            self.hover()
            time.sleep(0.3)  # Brief pause
            self._pass_t0 = time.time()
            self._pass_phase = 2
            return State.PASS_UNDER_TABLE_3
        
        # Phase 2: Move forward 2m (200cm)
        if self._pass_phase == 2:
            FORWARD_TIME = ctx.params.get("PASS_FORWARD_TIME", 5.0)
            forward_fb = ctx.params.get("PASS_FORWARD_FB", 40)
            elapsed = time.time() - self._pass_t0
            
            if elapsed < FORWARD_TIME:
                # Continue moving forward
                self.send_rc(0, forward_fb, 0, 0)
                cv2.putText(frame, f"Moving forward... {elapsed:.1f}s / {FORWARD_TIME}s", 
                           (10, 120), cv2.FONT_HERSHEY_SIMPLEX, 0.5, (0, 255, 255), 2)
                return State.PASS_UNDER_TABLE_3
            
            # Forward movement complete
            print("[PASS_TABLE] Passage complete, transitioning to ROTATE_RIGHT_90")
            self.hover()
            self._pass_phase = 0  # Reset for next time
            return State.ROTATE_RIGHT_90
        
        # Fallback
        return State.PASS_UNDER_TABLE_3

    def handle_ROTATE_RIGHT_90(self, ctx: Context) -> State:
        """
        Rotate right 90 degrees:
        1. Use yaw control to rotate clockwise
        2. Time-based rotation (assuming ~90 deg/s rotation rate)
        3. Transition to ASCEND_LOCK_4
        """
        frame = ctx.frame_read.frame
        
        # Initialize rotation tracking
        if not hasattr(self, "_rotate_phase"):
            self._rotate_phase = 0  # 0=init, 1=rotating, 2=complete
            self._rotate_t0 = None
        
        cv2.putText(frame, f"STATE: ROTATE_RIGHT_90 (Phase {self._rotate_phase})", 
                    (10, 90), cv2.FONT_HERSHEY_SIMPLEX, 0.6, (0, 255, 255), 2)
        
        # Phase 0: Initialize
        if self._rotate_phase == 0:
            print("[ROTATE_RIGHT] Starting 90° clockwise rotation")
            self.hover()
            time.sleep(0.3)  # Brief pause before rotation
            self._rotate_t0 = time.time()
            self._rotate_phase = 1
            return State.ROTATE_RIGHT_90
        
        # Phase 1: Rotate 90 degrees
        if self._rotate_phase == 1:
            ROTATE_DEG = ctx.params.get("ROTATE_DEG", 90)
            ROTATE_SPEED = ctx.params.get("ROTATE_SPEED", 30)  # Degrees per second
            rotate_yaw = ctx.params.get("ROTATE_YAW", 30)
            ROTATE_TIME = ROTATE_DEG / ROTATE_SPEED
            
            elapsed = time.time() - self._rotate_t0
            
            if elapsed < ROTATE_TIME:
                # Continue rotating clockwise (positive yaw)
                self.send_rc(0, 0, 0, rotate_yaw)
                cv2.putText(frame, f"Rotating CW... {elapsed:.1f}s / {ROTATE_TIME:.1f}s", 
                           (10, 120), cv2.FONT_HERSHEY_SIMPLEX, 0.5, (0, 255, 255), 2)
                return State.ROTATE_RIGHT_90
            
            # Rotation complete
            print("[ROTATE_RIGHT] 90° rotation complete, moving to ASCEND_LOCK_4")
            self.hover()
            self._rotate_phase = 0  # Reset for next time
            return State.ASCEND_LOCK_4
        
        # Fallback
        return State.ROTATE_RIGHT_90

    def handle_ASCEND_LOCK_4(self, ctx: Context) -> State:
        """
        Ascend while searching for MARKER_4, then lock onto it:
        1. Continuously ascend (ud<0 = up in your convention)
        2. When MARKER_4 detected, use PID to center on it
        3. Maintain centered position for TRACK_STABLE_N frames
        4. Transition to OVERBOARD_TO_FIND_5
        """
        frame = ctx.frame_read.frame
        tid = ctx.params["MARKER_4"]
        
        # Initialize tracking
        if not hasattr(self, "_ascend_stable"):
            self._ascend_stable = 0
        
        cv2.putText(frame, f"STATE: ASCEND_LOCK_4 (find & lock ID={tid})", 
                    (10, 90), cv2.FONT_HERSHEY_SIMPLEX, 0.6, (0, 255, 255), 2)
        
        poses = getattr(ctx, "last_poses", {}) or {}
        
        if tid not in poses:
            # Marker not detected - continue ascending while searching
            self._ascend_stable = 0
            ascend_speed = ctx.params.get("ASCEND_LOCK_SPEED", 15)
            self.send_rc(0, 0, -ascend_speed, 0)  # ud<0 = up
            cv2.putText(frame, f"Ascending, searching for Marker {tid}...", 
                       (10, 120), cv2.FONT_HERSHEY_SIMPLEX, 0.5, (255, 255, 0), 2)
            return State.ASCEND_LOCK_4
        
        # Marker detected - perform centering with PID
        rvec, tvec = poses[tid]
        x = float(tvec[0][0])
        y = float(tvec[1][0])
        z = float(tvec[2][0])
        
        # Display marker position
        cv2.putText(frame, f"Marker4: x={x:.1f} y={y:.1f} z={z:.1f}cm", 
                   (10, 120), cv2.FONT_HERSHEY_SIMPLEX, 0.5, (0, 255, 0), 2)
        
        # PID control for centering
        err_x = x
        err_y = y
        
        lr = int(ctx.pid_lr.update(err_x, sleep=0.0))
        ud = int(ctx.pid_ud.update(err_y, sleep=0.0))
        
        # Speed limiting
        cap = int(ctx.params["MAX_RC"])
        lr = max(-cap, min(cap, lr))
        ud = max(-cap, min(cap, ud))
        
        # Send control command (note: ud sign is flipped for camera-to-drone coordinate)
        self.send_rc(lr, 0, -ud, 0)
        
        # Check if centered within tolerance
        if (abs(err_x) <= ctx.params["CENTER_X_TOL"] and 
            abs(err_y) <= ctx.params["CENTER_Y_TOL"]):
            self._ascend_stable += 1
            cv2.putText(frame, f"Locked! Stable: {self._ascend_stable}/{ctx.params['TRACK_STABLE_N']}", 
                       (10, 150), cv2.FONT_HERSHEY_SIMPLEX, 0.5, (0, 255, 0), 2)
        else:
            self._ascend_stable = 0
            cv2.putText(frame, "Centering on marker...", 
                       (10, 150), cv2.FONT_HERSHEY_SIMPLEX, 0.5, (255, 255, 0), 2)
        
        # Check if stable for required number of frames
        if self._ascend_stable >= ctx.params["TRACK_STABLE_N"]:
            print(f"[ASCEND_LOCK_4] Locked on Marker {tid}, moving to OVERBOARD_TO_FIND_5")
            self.hover()
            self._ascend_stable = 0  # Reset for next time
            return State.OVERBOARD_TO_FIND_5
        
        return State.ASCEND_LOCK_4

    def handle_OVERBOARD_TO_FIND_5(self, ctx: Context) -> State:
        """
        After confirming MARKER_4 is visible, ascend ~80cm, then move left to find MARKER_5:
        1. Wait for MARKER_4 visibility
        2. Ascend for OVERBOARD_ASCEND_TIME seconds (ud<0 = up)
        3. Then continuously move left (lr<0)
        4. When MARKER_5 detected, hover and transition to DONE
        """
        frame = ctx.frame_read.frame
        tid5 = ctx.params["MARKER_5"]
        tid4 = ctx.params["MARKER_4"]

        cv2.putText(frame, f"STATE: OVERBOARD_TO_FIND_5 (ID4->up 80cm, then search ID5={tid5})", 
                    (10, 90), cv2.FONT_HERSHEY_SIMPLEX, 0.6, (0, 255, 255), 2)

        poses = getattr(ctx, "last_poses", {}) or {}
<<<<<<< HEAD

        # Initialize phase machine: 0=await/ascend, 1=left-move/search-5
        if not hasattr(self, "_over_phase"):
            self._over_phase = 0
            self._over_t0 = None

        # Phase 0: Ensure marker 4 is seen, then ascend for configured time (approx. 80cm)
        if self._over_phase == 0:
            if tid4 not in poses:
                # Wait while holding hover until MARKER_4 becomes visible
                self.hover()
                cv2.putText(frame, f"Waiting for Marker {tid4} to start ascend...", 
                           (10, 120), cv2.FONT_HERSHEY_SIMPLEX, 0.5, (255, 255, 0), 2)
                return State.OVERBOARD_TO_FIND_5

            ascend_ud = int(ctx.params.get("OVERBOARD_ASCEND_UD", -20))
            ascend_time = float(ctx.params.get("OVERBOARD_ASCEND_TIME", 4.0))

            if self._over_t0 is None:
                self._over_t0 = time.time()

            elapsed = time.time() - self._over_t0
            if elapsed < ascend_time:
                # Continue ascending (ud<0 = up)
                self.send_rc(0, 0, ascend_ud, 0)
                cv2.putText(frame, f"Ascending ~80cm... {elapsed:.1f}s / {ascend_time:.1f}s", 
                           (10, 120), cv2.FONT_HERSHEY_SIMPLEX, 0.5, (0, 255, 255), 2)
                return State.OVERBOARD_TO_FIND_5
            else:
                # Ascend complete → move to left-move phase
                print("[OVERBOARD] Ascend complete. Begin moving left to find Marker 5.")
                self.hover()
                time.sleep(0.2)
                self._over_phase = 1

        # Phase 1: Move left and search for MARKER_5
        if self._over_phase == 1:
            # Check if MARKER_5 is detected
            if tid5 in poses:
                print(f"[OVERBOARD] Marker {tid5} detected! Transitioning to DONE")
                self.hover()
                time.sleep(0.3)  # Brief pause for stability
                return State.DONE

            # Marker 5 not detected - continue moving left only
            lr_speed = int(ctx.params.get("OVERBOARD_LR", -15))  # Negative = left
            self.send_rc(lr_speed, 0, 0, 0)

            cv2.putText(frame, f"Moving left, searching for Marker {tid5}...", 
                       (10, 120), cv2.FONT_HERSHEY_SIMPLEX, 0.5, (255, 255, 0), 2)
            cv2.putText(frame, f"lr={lr_speed}", 
                       (10, 150), cv2.FONT_HERSHEY_SIMPLEX, 0.5, (255, 255, 255), 2)
            return State.OVERBOARD_TO_FIND_5

=======
        
        # Check if MARKER_5 is detected
        if tid in poses:
            # Marker 5 found! Hover and transition to DONE
            print(f"[OVERBOARD] Marker {tid} detected! Transitioning to DONE")
            self.hover()
            time.sleep(0.3)  # Brief pause for stability
            return State.ALIGN_Y5_FLIP_LAND
        
        # Marker not detected - continue moving left only
        lr_speed = ctx.params.get("OVERBOARD_LR", -15)  # Negative = left
        
        # Move left without ascending
        self.send_rc(lr_speed, 0, 0, 0)  # Left only
        
        cv2.putText(frame, f"Moving left, searching for Marker {tid}...", 
                   (10, 120), cv2.FONT_HERSHEY_SIMPLEX, 0.5, (255, 255, 0), 2)
        cv2.putText(frame, f"lr={lr_speed}", 
                   (10, 150), cv2.FONT_HERSHEY_SIMPLEX, 0.5, (255, 255, 255), 2)
        
>>>>>>> 8acc2353
        return State.OVERBOARD_TO_FIND_5

    # === [CHANGED] 新增：對齊到距離 marker 5 的 Y，翻滾後降落 ===
    def handle_ALIGN_Y5_FLIP_LAND(self, ctx: Context) -> State:
        frame = ctx.frame_read.frame
        cv2.putText(frame, "ALIGN_Y5_FLIP_LAND", (10, 30),
                    cv2.FONT_HERSHEY_SIMPLEX, 0.6, (0,255,255), 2)

        m5 = int(ctx.params.get("MARKER_5", 5))
        poses = ctx.last_poses or {}

        # 初始化穩定幀計數
        if not hasattr(self, "_y5_stable"):
            self._y5_stable = 0

        # 沒看到 marker 5：保持懸停（或可依需求微調前進/上升）
        if m5 not in poses:
            self._y5_stable = 0
            self.hover()
            return State.ALIGN_Y5_FLIP_LAND

        # 讀取 y 距離並與目標比較（OpenCV 相機座標：y 往下為正）
        rvec, tvec = poses[m5]
        y_cur = float(tvec[1][0])                       # 目前相機座標系下的 y（cm）
        y_set = float(ctx.params["MARKER5_TARGET_Y"])   # 期望 y（cm）
        err_y = y_cur - y_set                           # 正值→需要向上或向下：交給 PID 決定

        # 只調整上下（ud），其餘維持 0；你也可加上 x/z 保持對齊，這裡依需求最小化
        ud = int(ctx.pid_ud.update(err_y, sleep=0.0))
        ud = self.clip(ud)
        self.send_rc(0, 0, -ud, 0)   # 注意你的慣例：RC 要送 -ud

        # 判斷是否到目標 y（用 Y_TOL，並可疊加 TRACK_STABLE_N 框定）
        y_tol = float(ctx.params.get("Y_TOL", 5.0))
        if abs(err_y) <= y_tol:
            self._y5_stable += 1
        else:
            self._y5_stable = 0

        if self._y5_stable >= int(ctx.params.get("TRACK_STABLE_N", 3)):
            # 對齊完成：停止，翻滾一次，然後降落
            self.hover()
            self._y5_stable = 0
            self.reset_pids()

            # 翻滾（模擬模式只記錄文字；真機則呼叫 flip）
            if ctx.simulation or not ctx.airborne:
                self._record_cmd("[SIM MOVE] flip forward")
            else:
                try:
                    ctx.drone.flip('f')   # 'f','b','l','r' 依需求可改
                except Exception as e:
                    print("flip failed:", e)

            # 降落
            if ctx.simulation or not ctx.airborne:
                self._record_cmd("[SIM MOVE] land")
            else:
                try:
                    ctx.drone.land()
                    ctx.airborne = False
                except Exception as e:
                    print("land failed:", e)

            return State.DONE

        return State.ALIGN_Y5_FLIP_LAND

    def handle_DONE(self, ctx: Context) -> State:  # move forward and land
        return State.DONE
    


def main():
    drone = Tello()
    drone.connect()
    print(f"Battery: {drone.get_battery()}%")
    drone.streamon()
    time.sleep(2.0)
    frame_read = drone.get_frame_read()

    pid_lr = PID(kP=0.5, kI=0.0, kD=0.0)
    pid_ud = PID(kP=0.5, kI=0.0, kD=0.0)
    pid_fb = PID(kP=0.4, kI=0.0, kD=0.0)
    pid_lr.initialize(); pid_ud.initialize(); pid_fb.initialize()

    detector = MarkerDetector(marker_size_cm=15, calib_path="calib_tello.xml")

    ctx = Context(
        drone=drone,
        detector=detector,
        frame_read=frame_read,
        pid_lr=pid_lr,
        pid_ud=pid_ud,
        pid_fb=pid_fb,
        airborne=False,       # 地面
        simulation=True       # ★ 模擬開啟
    )
    fsm = DroneFSM(ctx)

    try:
        try: drone.send_rc_control(0, 0, 0, 0)
        except: pass
        fsm.run()
    finally:
        try: drone.send_rc_control(0, 0, 0, 0)
        except: pass
        try: drone.streamoff()
        except: pass
        try: drone.end()
        except: pass
        cv2.destroyAllWindows()

if __name__ == "__main__":
    main()<|MERGE_RESOLUTION|>--- conflicted
+++ resolved
@@ -168,12 +168,7 @@
         "MAX_RC": 25
 
         # following
-<<<<<<< HEAD
-        "FOLLOW_ID": 2,             # 要跟隨的 marker
-        "SEARCH_FORWARD_SPEED": 10,  # 看不到 marker 時的前進速度
-=======
         "FOLLOW_ID": 1,             # 要跟隨的 marker
->>>>>>> 8acc2353
         "YAW_KP": 0.6,               # 偏航角度(度) → RC yaw 速度的比例
         "YAW_TOL_DEG": 5.0,          # 視為已垂直的角度公差
 
@@ -183,7 +178,6 @@
         "ROTATE_DEG": 90,           # 右轉角度
         "OVERBOARD_LR": -15,        # 往左水平移動的 rc 速度
         "OVERBOARD_UD": +8,         # 往上微升的 rc 速度
-<<<<<<< HEAD
         "TRACK_STABLE_N": 5,        # 連續幀數達標才視為穩定
         
         # PASS_UNDER_TABLE_3 parameters
@@ -203,24 +197,12 @@
         # OVERBOARD_TO_FIND_5 parameters
         "OVERBOARD_ASCEND_UD": -20,   # 上升速度 (ud<0 = up)
         "OVERBOARD_ASCEND_TIME": 4.0, # 目標上升約 80cm 的時間 (秒)
-=======
-        "TRACK_STABLE_N": 5,        # 連續幀數達標才視為穩定  
-
-        "MARKER5_TARGET_Y": 0.0,   # 期望的相機座標系 y 距離（單位同 tvec，通常是 cm）
-        "Y_TOL": 5.0,              # y 距離容許誤差（cm）     
-
-        "FOLLOW_DIS": 80.0
->>>>>>> 8acc2353
     })
 
 class DroneFSM:
     def __init__(self, ctx: Context):
         self.ctx = ctx
-<<<<<<< HEAD
-        self.state = State.PASS_UNDER_TABLE_3  # ★ 直接從第一步開始（模擬/地面也跑）
-=======
         self.state = State.ASCEND_SEARCH  # ★ 直接從第一步開始（模擬/地面也跑）
->>>>>>> 8acc2353
         self.strafe_t0 = None
         self.handlers = {
             State.ASCEND_SEARCH_1: self.handle_ASCEND_SEARCH_1,
@@ -795,7 +777,6 @@
                     (10, 90), cv2.FONT_HERSHEY_SIMPLEX, 0.6, (0, 255, 255), 2)
 
         poses = getattr(ctx, "last_poses", {}) or {}
-<<<<<<< HEAD
 
         # Initialize phase machine: 0=await/ascend, 1=left-move/search-5
         if not hasattr(self, "_over_phase"):
@@ -850,28 +831,6 @@
                        (10, 150), cv2.FONT_HERSHEY_SIMPLEX, 0.5, (255, 255, 255), 2)
             return State.OVERBOARD_TO_FIND_5
 
-=======
-        
-        # Check if MARKER_5 is detected
-        if tid in poses:
-            # Marker 5 found! Hover and transition to DONE
-            print(f"[OVERBOARD] Marker {tid} detected! Transitioning to DONE")
-            self.hover()
-            time.sleep(0.3)  # Brief pause for stability
-            return State.ALIGN_Y5_FLIP_LAND
-        
-        # Marker not detected - continue moving left only
-        lr_speed = ctx.params.get("OVERBOARD_LR", -15)  # Negative = left
-        
-        # Move left without ascending
-        self.send_rc(lr_speed, 0, 0, 0)  # Left only
-        
-        cv2.putText(frame, f"Moving left, searching for Marker {tid}...", 
-                   (10, 120), cv2.FONT_HERSHEY_SIMPLEX, 0.5, (255, 255, 0), 2)
-        cv2.putText(frame, f"lr={lr_speed}", 
-                   (10, 150), cv2.FONT_HERSHEY_SIMPLEX, 0.5, (255, 255, 255), 2)
-        
->>>>>>> 8acc2353
         return State.OVERBOARD_TO_FIND_5
 
     # === [CHANGED] 新增：對齊到距離 marker 5 的 Y，翻滾後降落 ===
