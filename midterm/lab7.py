# =========================
# Drone ArUco FSM with SIMULATION (no RC sent when simulate=True)
# =========================

import cv2
import time
import enum
import math
import numpy as np
from collections import deque
from dataclasses import dataclass, field
from typing import Dict, Tuple, Optional
from djitellopy import Tello
from pyimagesearch.pid import PID

import logging

# 方案 A：全域把最低等級調到 WARNING（不顯示 INFO）
logging.basicConfig(level=logging.WARNING, force=True)

def calculate_marker_angle(rvec):
    R, _ = cv2.Rodrigues(rvec)
    angle_rad = math.atan2(-R[1, 0], R[0, 0])
    angle_deg = math.degrees(angle_rad)
    
    return angle_deg, R

def keyboard(drone: Tello, key: int, airborne: bool, simulation: bool):
    """
    回傳 (is_move_cmd, airborne_changed, simulation_changed)
    - 模擬模式開啟時，移動鍵只印出不送真指令
    """
    if key == -1:
        return False, None, None

    # print("key:", key)
    fb_speed, lf_speed, ud_speed, degree = 40, 40, 50, 30
    is_move = False
    airborne_changed = None
    simulation_changed = None

    if key == ord('t'):
        simulation_changed = not simulation
        print(f"[KEY] toggle SIMULATION -> {simulation_changed}")
        return False, None, simulation_changed

    if key == ord('1'):
        if not simulation:
            try:
                drone.takeoff()
                time.sleep(1.0)
                airborne_changed = True
                print("[KEY] takeoff")
            except Exception as e:
                print("takeoff failed:", e)
        else:
            print("[SIM] takeoff (not actually sent)")
    elif key == ord('2'):
        if not simulation:
            try:
                drone.land()
                airborne_changed = False
                print("[KEY] land")
            except Exception as e:
                print("land failed:", e)
        else:
            print("[SIM] land (not actually sent)")
    elif key == ord('3'):
        if not simulation and airborne:
            drone.send_rc_control(0, 0, 0, 0); is_move = True
        print("stop")
    elif key == ord('w'):
        if not simulation and airborne:
            drone.send_rc_control(0, fb_speed, 0, 0); is_move = True
        print("forward")
    elif key == ord('s'):
        if not simulation and airborne:
            drone.send_rc_control(0, -fb_speed, 0, 0); is_move = True
        print("backward")
    elif key == ord('a'):
        if not simulation and airborne:
            drone.send_rc_control(-lf_speed, 0, 0, 0); is_move = True
        print("left")
    elif key == ord('d'):
        if not simulation and airborne:
            drone.send_rc_control(lf_speed, 0, 0, 0); is_move = True
        print("right")
    elif key == ord('x'):
        if not simulation and airborne:
            drone.send_rc_control(0, 0, +ud_speed, 0); is_move = True
        print("up")
    elif key == ord('z'):
        if not simulation and airborne:
            drone.send_rc_control(0, 0, -ud_speed, 0); is_move = True
        print("down")
    elif key == ord('c'):
        if not simulation and airborne:
            drone.send_rc_control(0, 0, 0, +degree); is_move = True
        print("rotate cw")
    elif key == ord('v'):
        if not simulation and airborne:
            drone.send_rc_control(0, 0, 0, -degree); is_move = True
        print("rotate ccw")

    return is_move, airborne_changed, simulation_changed

class MarkerDetector:
    def __init__(self, marker_size_cm: float, calib_path="calib_tello.xml"):
        self.marker_size = marker_size_cm
        self.aruco_dict = cv2.aruco.getPredefinedDictionary(cv2.aruco.DICT_4X4_50)
        self.aruco_params = cv2.aruco.DetectorParameters()
        self.detector = cv2.aruco.ArucoDetector(self.aruco_dict, self.aruco_params)
        fs = cv2.FileStorage(calib_path, cv2.FILE_STORAGE_READ)
        self.K = fs.getNode("K").mat()
        self.D = fs.getNode("D").mat()
        fs.release()
        s = self.marker_size / 2.0
        self.objPoints = np.array([[-s, s, 0], [s, s, 0], [s, -s, 0], [-s, -s, 0]], dtype=np.float32)

    def detect(self, gray):
        corners, ids, _ = self.detector.detectMarkers(gray)
        poses = {}
        if ids is not None:
            for i, mid in enumerate(ids.flatten()):
                success, rvec, tvec = cv2.solvePnP(self.objPoints, corners[i], self.K, self.D)
                if success:
                    poses[int(mid)] = (rvec, tvec)
        return ids, poses

class State(enum.Enum):
    ASCEND_SEARCH        = enum.auto()
    CENTER_ONE           = enum.auto()
    SCAN_SECOND          = enum.auto()
    DECIDE_TARGET        = enum.auto()
    CENTER_ON_TARGET     = enum.auto()
    FORWARD_TO_TARGET    = enum.auto()
    STRAFE_OPPOSITE      = enum.auto()
    CREEP_FORWARD        = enum.auto()
    DONE                 = enum.auto()

    FOLLOW_MARKER_ID     = enum.auto() 
    PASS_UNDER_TABLE_3   = enum.auto() 
    ROTATE_RIGHT_90      = enum.auto() 
    ASCEND_LOCK_4        = enum.auto() 
    OVERBOARD_TO_FIND_5  = enum.auto() 

    ALIGN_Y5_FLIP_LAND   = enum.auto()

@dataclass
class Context:
    drone: Tello
    detector: MarkerDetector
    frame_read: any
    pid_lr: PID
    pid_ud: PID
    pid_fb: PID
    manual_override: bool = False
    last_ids: Optional[np.ndarray] = None
    last_poses: Dict[int, Tuple[np.ndarray, np.ndarray]] = field(default_factory=dict)
    airborne: bool = False
    simulation: bool = True  # ★ 預設模擬開啟
    last_cmd_texts: deque = field(default_factory=lambda: deque(maxlen=1))
    params: dict = field(default_factory=lambda: {
        "ID1": 1,
        "ID2": 2,
        "TARGET_ID": None,
        "ASCENT_SPEED": 40,        
        "SEARCH_RIGHT_SPEED": 30,
        "CENTER_X_TOL": 15.0,
        "CENTER_Y_TOL": 20.0,
        "TARGET_Z": 120.0,
        "Z_TOL": 10.0,
        "STRAFE_RC":25,          # 側移 RC 速度
        "CREEP_FB": 15,           # 慢速前進 RC
        "MAX_RC": 40,
        "OPPOSITE_STRAFE_SIGN": 0, # 之後決定
        "PHASE": 0,             # 掃描階段計數器


        # following
        "FOLLOW_ID": 0,             # 要跟隨的 marker
        "FOLLOW_DIS": 50.0,
        "FOLLOW_ROT_SPE": 60.0,
        "FOLLOW_X_SPE": 25.0,
        "FOLLOW_Y_SPE": 25.0,
        "FOLLOW_Z_SPE": 30.0,

        "MARKER_3": 3,              # 穿桌用的 marker
        "MARKER_3_X_TOL": 5.0,
        "MARKER_3_Y_TOL": 5.0,
        "MARKER_3_Z_TOL": 5.0,
        "MARKER_3_ANGLE_TOL": 1.0,

        "PASS_DESCENT_TIME": 2,
        "PASS_DESCENT_UD": -40,

        "PASS_FORWARD_TIME": 4,
        "PASS_FORWARD_FB": 40,
        
        "MARKER_4_X_TOL": 5.0,
        "MARKER_4_Y_TOL": 5.0,
        "MARKER_4_Z_TOL": 5.0,

        "MARKER_4": 4,              # 牆上定位用的 marker
        "MARKER_5": 5,              # 終點判斷用的 marker
        "ROTATE_DEG": 90,           # 右轉角度
        "OVERBOARD_LR": -15,        # 往左水平移動的 rc 速度
        "OVERBOARD_UD": +8,         # 往上微升的 rc 速度
        "TRACK_STABLE_N": 5,        # 連續幀數達標才視為穩定  

        "MARKER5_TARGET_Y": 0.0,   # 期望的相機座標系 y 距離（單位同 tvec，通常是 cm）
        "Y_TOL": 2.0,              # y 距離容許誤差（cm）    
        "ANGLE_TOL": 4.0,          # 角度容許誤差（deg）

        "MARKER_5_DIS": 150,
<<<<<<< HEAD
        "MARKER_5_X_TOL": 5,
        "MARKER_5_Y_TOL": 5,
        "MARKER_5_Z_TOL": 5,
=======
        "MARKER_5_X_TOL": 2.0,
        "MARKER_5_Y_TOL": 2.0,
        "MARKER_5_Z_TOL": 2.0
>>>>>>> 537d7076
    })

class DroneFSM:
    def __init__(self, ctx: Context):
        self.state = State.PASS_UNDER_TABLE_3
        self.ctx = ctx
        self.strafe_t0 = None
        self.handlers = {
            State.ASCEND_SEARCH      : self.handle_ASCEND_SEARCH,
            State.CENTER_ONE         : self.handle_CENTER_ONE,
            State.SCAN_SECOND        : self.handle_SCAN_SECOND,
            State.DECIDE_TARGET      : self.handle_DECIDE_TARGET,
            State.CENTER_ON_TARGET   : self.handle_CENTER_ON_TARGET,
            State.FORWARD_TO_TARGET  : self.handle_FORWARD_TO_TARGET,
            State.STRAFE_OPPOSITE    : self.handle_STRAFE_OPPOSITE,
            State.CREEP_FORWARD      : self.handle_CREEP_FORWARD,

            State.FOLLOW_MARKER_ID:       self.handle_FOLLOW_MARKER_ID,
            State.PASS_UNDER_TABLE_3:     self.handle_PASS_UNDER_TABLE_3,
            State.ROTATE_RIGHT_90:        self.handle_ROTATE_RIGHT_90,
            State.ASCEND_LOCK_4:          self.handle_ASCEND_LOCK_4,
            State.OVERBOARD_TO_FIND_5:    self.handle_OVERBOARD_TO_FIND_5,

            State.ALIGN_Y5_FLIP_LAND:     self.handle_ALIGN_LAND,

            State.DONE:            self.handle_DONE,
        }
        self.blocking_running = False

    def clip(self, v: float) -> int:
        m = self.ctx.params["MAX_RC"]
        return int(max(-m, min(m, v)))

    def _record_cmd(self, text: str):
        # print(text)
        self.ctx.last_cmd_texts.clear()
        self.ctx.last_cmd_texts.append(text)

    def send_rc(self, lr: float, fb: float, ud: float, yaw: float):
        lr, fb, ud, yaw = map(self.clip, (lr, fb, ud, yaw))
        if(lr < 0 and lr > -8):
            lr = -8
        if(lr > 0 and lr < 8):
            lr = 8

        if(fb < 0 and fb > -8):
            fb = -8
        if(fb > 0 and fb < 8):
            fb = 8

        if(ud < 0 and ud > -8):
            ud = -8
        if(ud > 0 and ud < 8):
            ud = 8

        if(yaw < 0 and yaw > -8):
            yaw = -8
        if(yaw > 0 and yaw < 8):
            yaw = 8                                    

        if self.ctx.simulation or not self.ctx.airborne:
            self._record_cmd(f"[SIM RC] lr:{lr} fb:{fb} ud:{ud} yaw:{yaw}")
            return
        self.ctx.drone.send_rc_control(lr, fb, ud, yaw)

    def hover(self):
        if self.ctx.simulation or not self.ctx.airborne:
            self._record_cmd("[SIM RC] hover 0,0,0,0")
            return
        self.ctx.drone.send_rc_control(0, 0, 0, 0)

    def move_left_blocking(self, cm: int):
        if self.ctx.simulation or not self.ctx.airborne:
            self._record_cmd(f"[SIM MOVE] move_left {cm}cm")
            return
        self.ctx.drone.move_left(cm)
    def reset_pids(self):
        self.ctx.pid_lr.initialize()
        self.ctx.pid_ud.initialize()
        self.ctx.pid_fb.initialize()
    def run(self):
        print(f"[FSM] Start at {self.state.name} | SIMULATION={self.ctx.simulation}")
        while True:
            frame = self.ctx.frame_read.frame
            gray = cv2.cvtColor(frame, cv2.COLOR_BGR2GRAY)

            key = cv2.waitKey(1)
            if key == 27:
                break
            if key != -1:
                is_move, airborne_changed, simulation_changed = keyboard(
                    self.ctx.drone, key, self.ctx.airborne, self.ctx.simulation
                )
                self.ctx.manual_override = bool(is_move)
                if airborne_changed is not None:
                    self.ctx.airborne = airborne_changed
                if simulation_changed is not None:
                    self.ctx.simulation = simulation_changed

            ids, poses = self.ctx.detector.detect(gray)
            self.ctx.last_ids = ids
            self.ctx.last_poses = poses

            # HUD
            y0 = 25
            if self.ctx.simulation:
                cv2.putText(frame, "SIMULATION (no RC sent)", (10, y0),
                            cv2.FONT_HERSHEY_SIMPLEX, 0.7, (0, 200, 255), 2)
                y0 += 25
            else:
                cv2.putText(frame, f"AIRBORNE={self.ctx.airborne}", (10, y0),
                            cv2.FONT_HERSHEY_SIMPLEX, 0.7, (0, 255, 255), 2)
                y0 += 25

            if ids is None:
                cv2.putText(frame, "NO MARKER DETECTED", (10, y0),
                            cv2.FONT_HERSHEY_SIMPLEX, 0.7, (255, 0, 0), 2)
            else:
                cv2.putText(frame, "MARKER DETECTED", (10, y0),
                            cv2.FONT_HERSHEY_SIMPLEX, 0.7, (0, 255, 0), 2)

            # 最近指令回饋
            if self.ctx.last_cmd_texts:
                cv2.putText(frame, self.ctx.last_cmd_texts[-1], (10, y0 + 25),
                            cv2.FONT_HERSHEY_SIMPLEX, 0.55, (255, 255, 255), 2)

            # FSM
            if not self.ctx.manual_override:
                handler = self.handlers.get(self.state)
                if handler:
                    next_state = handler(self.ctx)
                    if next_state != self.state:
                        print(f"[FSM] {self.state.name} -> {next_state.name}")
                        self.state = next_state

            cv2.imshow("drone", frame)

        cv2.destroyAllWindows()

    def _pick_farther_id(self, poses: Dict[int, Tuple[np.ndarray,np.ndarray]]) -> Optional[int]:
        # 用 z（越大越遠）；也可改 np.linalg.norm(tvec)
        best_id, best_z = None, -1
        for mid, (_, tvec) in poses.items():
            if mid in self.ids_candidates:
                z = float(tvec[2][0])
                if z > best_z:
                    best_z, best_id = z, mid
        return best_id
    
    # Handlers for each state
    def handle_ASCEND_SEARCH(self, ctx):
        frame = ctx.frame_read.frame
        cv2.putText(frame, "ASCEND_SEARCH", (10, 30), cv2.FONT_HERSHEY_SIMPLEX, 0.6, (0,255,255), 2)

        if ctx.last_ids is not None and (ctx.params["ID1"] in ctx.last_poses or ctx.params["ID2"] in ctx.last_poses):
            return State.CENTER_ONE

        # 依你的約定 ud<0 上升
        self.send_rc(0, 0, ctx.params["ASCENT_SPEED"], 0)
        return State.ASCEND_SEARCH
    
    def handle_CENTER_ONE(self, ctx):
        frame = ctx.frame_read.frame
        cv2.putText(frame, "CENTER_ONE", (10, 30), cv2.FONT_HERSHEY_SIMPLEX, 0.6, (0,255,255), 2)
        try:
            ids = ctx.last_ids 
            #if seen both
            if ctx.params["ID1"] in ctx.last_poses and ctx.params["ID2"] in ctx.last_poses:
                return State.DECIDE_TARGET
            #if seen one, center on it
            vis_ids = [i for i in [ctx.params["ID1"], ctx.params["ID2"]] if i in ctx.last_poses]
            tid = vis_ids[0]
            rvec, tvec = ctx.last_poses[tid]
            x, y, z = tvec[0][0], tvec[1][0], tvec[2][0]
            lr = ctx.pid_lr.update(x, 0.0)
            ud = ctx.pid_ud.update(y, 0.0)
            self.send_rc(lr, 0, -ud, 0)
            #check if centered
            if abs(x) < ctx.params["CENTER_X_TOL"] and abs(y) < ctx.params["CENTER_Y_TOL"]:
                return State.SCAN_SECOND
            return State.CENTER_ONE
        except KeyError:
            self.send_rc(0, 0, 0, 0)
            return State.CENTER_ONE
        except IndexError:
            self.send_rc(0, 0, 0, 0)
            return State.CENTER_ONE

    
    def handle_SCAN_SECOND(self, ctx):
        
        frame = ctx.frame_read.frame
        cv2.putText(frame, "SCAN_SECOND", (10, 30), cv2.FONT_HERSHEY_SIMPLEX, 0.6, (0,255,255), 2)
        try:
            ids = ctx.last_ids       
            #if seen both
            if ctx.params["ID1"] in ctx.last_poses and ctx.params["ID2"] in ctx.last_poses:
                self.strafe_t0 = None #reset strafe timer
                return State.DECIDE_TARGET
            
            # go left and go right to scan
            v = ctx.params["STRAFE_RC"]
            phase = ctx.params["PHASE"]
            sign = 1 if phase % 2 == 0 else -1
            self.send_rc(sign * v, 0, 0, 0)  
            if self.strafe_t0 is None:
                self.strafe_t0 = time.time()
            if time.time() - self.strafe_t0 > 1.0: 
                ctx.params["PHASE"] += 1 
                self.strafe_t0 = time.time()
            return State.SCAN_SECOND
        except KeyError:
            self.send_rc(0, 0, 0, 0)
            return State.SCAN_SECOND
    
    def handle_DECIDE_TARGET(self, ctx):
        frame = ctx.frame_read.frame
        cv2.putText(frame, "DECIDE_TARGET", (10, 30), cv2.FONT_HERSHEY_SIMPLEX, 0.6, (0,255,255), 2)

        poses = ctx.last_poses
        id1_in = ctx.params["ID1"] in poses
        id2_in = ctx.params["ID2"] in poses


        # 1) 選較遠的目標
        self.ids_candidates = [ctx.params["ID1"], ctx.params["ID2"]]
        if len(poses) < 2:
            return State.SCAN_SECOND
        
        target_id = self._pick_farther_id(poses)

        ctx.params["TARGET_ID"] = target_id

        # 2) 依目標當下的左右位置，決定「丟失時要側移的相反方向」
        #    x>0 = 目標在右 → 丟失時往左掃（-1）；x<0 = 目標在左 → 丟失時往右掃（+1）
        x_far = float(poses[target_id][1][0][0])
        if x_far > 0:
            ctx.params["OPPOSITE_STRAFE_SIGN"] = -1   # 之後 recover/scan 用：左
        else:
            ctx.params["OPPOSITE_STRAFE_SIGN"] = +1   # 之後 recover/scan 用：右

        return State.CENTER_ON_TARGET
    
    def handle_CENTER_ON_TARGET(self, ctx):
        frame = ctx.frame_read.frame
        cv2.putText(frame, "CENTER_ON_TARGET", (10, 30), cv2.FONT_HERSHEY_SIMPLEX, 0.6, (0,255,255), 2)

        target_id = ctx.params["TARGET_ID"]
        # if target_id not in ctx.last_poses:
        #     return State.ASCEND_SEARCH
        try:
            rvec, tvec = ctx.last_poses[target_id]
            x, y, z = tvec[0][0], tvec[1][0], tvec[2][0]
            lr = ctx.pid_lr.update(x, 0.0)
            ud = ctx.pid_ud.update(y, 0.0)
            fb = ctx.pid_fb.update(z - ctx.params["TARGET_Z"], sleep=0.0)
            self.send_rc(lr, fb, -ud, 0)
            #check if centered
            if abs(x) < ctx.params["CENTER_X_TOL"] and abs(y) < ctx.params["CENTER_Y_TOL"] and abs(z - ctx.params["TARGET_Z"]) < ctx.params["Z_TOL"]:
                self.reset_pids()
                return State.FORWARD_TO_TARGET
            return State.CENTER_ON_TARGET
        except KeyError:
            self.send_rc(0, 0, 0, 0)
            return State.CENTER_ON_TARGET

    
    def handle_FORWARD_TO_TARGET(self, ctx):
        frame = ctx.frame_read.frame
        cv2.putText(frame, "FORWARD_TO_TARGET", (10, 30), cv2.FONT_HERSHEY_SIMPLEX, 0.6, (0,255,255), 2)
        try:
            target_id = ctx.params["TARGET_ID"]
            rvec, tvec = ctx.last_poses[target_id]
            z = tvec[2][0]
            fb = ctx.pid_fb.update(z - 40.0, sleep=0.0)     # move to 40cm in front of marker
            self.send_rc(0, fb, 0, 0)
            #check if close enough
            if z < 45.0:
                self.reset_pids()
                return State.STRAFE_OPPOSITE
            return State.FORWARD_TO_TARGET
        except KeyError:
            self.send_rc(0, 0, 0, 0)
            return State.STRAFE_OPPOSITE
    
    def handle_STRAFE_OPPOSITE(self, ctx):
        frame = ctx.frame_read.frame
        cv2.putText(frame, "STRAFE_OPPOSITE", (10, 30), cv2.FONT_HERSHEY_SIMPLEX, 0.6, (0,255,255), 2)

        try:
            if self.strafe_t0 is None:
                self.strafe_t0 = time.time()

            direction_sign = ctx.params["OPPOSITE_STRAFE_SIGN"]
            self.send_rc(direction_sign * 30, 0, 0, 0)
            if time.time() - self.strafe_t0 > 2.2:
                self.strafe_t0 = None
                return State.FOLLOW_MARKER_ID
            return State.STRAFE_OPPOSITE
        except KeyError:
            self.send_rc(0, 0, 0, 0)
            return State.STRAFE_OPPOSITE
    
    def handle_CREEP_FORWARD(self, ctx):
        frame = ctx.frame_read.frame
        cv2.putText(frame, "CREEP_FORWARD", (10, 30), cv2.FONT_HERSHEY_SIMPLEX, 0.6, (0,255,255), 2)

        self.send_rc(0, ctx.params["CREEP_FB"], 0, 0)

        if ctx.last_ids is not None and ctx.params["FOLLOW_ID"] in ctx.last_poses:
            return State.FOLLOW_MARKER_ID
        
        return State.CREEP_FORWARD

    def handle_FOLLOW_MARKER_ID(self, ctx: Context) -> State:
        tid = ctx.params["FOLLOW_ID"]
        marker3 = ctx.params["MARKER_3"]
        target_dist = ctx.params["FOLLOW_DIS"]

        poses = getattr(ctx, "last_poses", {}) or {}

        if tid not in poses and marker3 in poses:
            self.hover()                  
            return State.PASS_UNDER_TABLE_3

        if tid not in poses:
            self.hover()   
            return State.FOLLOW_MARKER_ID  
        
        rvec, tvec = poses[tid]

        x, y, z = tvec[0][0], tvec[1][0], tvec[2][0]
        
        # Calculate marker rotation angle using rvec
        angle_error, _ = calculate_marker_angle(rvec)
        angle_error = angle_error * 4.0
        
        # Calculate errors for PID tuning analysis
        error_x = x  # Left/Right error
        error_y = y  # Up/Down error
        error_z = z - target_dist  # Forward/Back error
        # print(error_z)
        
        
        # Step 2: Use PID to get control outputs
        yaw_update = ctx.pid_lr.update(error_x, sleep=0.0)     # Left/Right movement
        ud_update = ctx.pid_ud.update(error_y, sleep=0.0)       # Up/Down movement
        fb_update = ctx.pid_fb.update(error_z, sleep=0.0)        # Forward/Back movement


        if fb_update < 0:
           fb_update = fb_update * 1.5
        
        
        # Step 3: Apply speed limiting to prevent loss of control (建議限制最高速度防止失控)
        rot_speed = ctx.params["FOLLOW_ROT_SPE"]
        x_speed = ctx.params["FOLLOW_X_SPE"]
        y_speed = ctx.params["FOLLOW_Y_SPE"]
        z_speed = ctx.params["FOLLOW_Z_SPE"]
                
        # Limit yaw (left/right) speed
        if yaw_update > x_speed:
            yaw_update = x_speed
        elif yaw_update < -x_speed:
            yaw_update = -x_speed
        
        # Limit up/down speed  
        if ud_update > y_speed:
            ud_update = y_speed
        elif ud_update < -y_speed:
            ud_update = -y_speed
        
        # Limit forward/back speed
        if fb_update > z_speed:
            fb_update = z_speed
        elif fb_update < -z_speed:
            fb_update = -z_speed
        
        # Add rotation control based on marker orientation with proper angle normalization
        # Target alignment angle - we want the marker to appear level in the image
        # 0° = horizontal alignment (marker appears level)
        # Calculate shortest angle error  

                
        print(f"error x:{error_x}, error y:{error_y}, error z:{error_z}, error a:{angle_error}")
        print(f'fb err{yaw_update}')
        print(f'fb err{fb_update}')
        
        # Dead zone - don't rotate if error is small (prevents jittering)
        angle_dead_zone = 1.0  # degrees - larger dead zone for stability
        if abs(angle_error) < angle_dead_zone:
            angle_error = 0
        
        # Apply speed limiting for rotation
        if angle_error > rot_speed:
            angle_error = rot_speed
        elif angle_error < -rot_speed:
            angle_error = -rot_speed
        
        self.send_rc(int(yaw_update), int(fb_update), int(-ud_update), int(-angle_error))
        return State.FOLLOW_MARKER_ID


    def handle_PASS_UNDER_TABLE_3(self, ctx: Context) -> State:
        frame = ctx.frame_read.frame
        tid = ctx.params["MARKER_3"]
        
        # Initialize phase tracking
        if not hasattr(self, "_pass_phase"):
            # 0=searching, 1=center&align, 2=descending, 3=moving_forward
            self._pass_phase = 0
            self._pass_t0 = None
            self._pass_stable = 0
        
        # Phase 0: Search for MARKER_3
        if self._pass_phase == 0:
            poses = getattr(ctx, "last_poses", {}) or {}
            if tid not in poses:
                search_ud = ctx.params.get("PASS_SEARCH_UD", 5)
                self.send_rc(0, 0, search_ud, 0)
                cv2.putText(frame, f"Searching for Marker {tid}...", 
                           (10, 120), cv2.FONT_HERSHEY_SIMPLEX, 0.5, (255, 255, 0), 2)
                return State.PASS_UNDER_TABLE_3
            
            self.hover()
            time.sleep(0.3)  # Brief pause
            self.reset_pids()
            self._pass_stable = 0
            self._pass_phase = 1  # go to centering phase
            
            return State.PASS_UNDER_TABLE_3

        # Phase 1: Center on marker 3 (x, y, and yaw angle)
        if self._pass_phase == 1:
            poses = getattr(ctx, "last_poses", {}) or {}
            if tid not in poses:
                # Lost marker during centering: hold position and keep trying
                self.hover()
                cv2.putText(frame, f"Lost Marker {tid} during centering...", 
                           (10, 120), cv2.FONT_HERSHEY_SIMPLEX, 0.5, (0, 165, 255), 2)
                return State.PASS_UNDER_TABLE_3

            rvec, tvec = poses[tid]
            x = float(tvec[0][0])
            y = float(tvec[1][0])
            z = float(tvec[2][0])
            z = z - 70
            # angle alignment
            marker_angle, _ = calculate_marker_angle(rvec)
            # normalize to [-180, 180]
            angle_err = marker_angle

            # PID for x/y/z
            lr = int(ctx.pid_lr.update(x, sleep=0.0))
            ud = int(ctx.pid_ud.update(y, sleep=0.0))
            fb = int(ctx.pid_fb.update(z, sleep=0.0))

            # keep distance constant here (fb=0)
<<<<<<< HEAD
            self.send_rc(lr*2, fb*2, -ud*2, -yaw_cmd*5)

            # check tolerances (x/y and angle)
            tol_x = 5
            tol_y = 10
            tol_z = 5
            tol_a = 1
=======
            self.send_rc(lr*1.5, fb*1.5, -ud*1.5, -angle_err*3)

            # check tolerances (x/y and angle)
            tol_x = ctx.params.get("MARKER_3_X_TOL", 5)
            tol_y = ctx.params.get("MARKER_3_Y_TOL", 5)
            tol_z = ctx.params.get("MARKER_3_Z_TOL", 5)
            tol_a = ctx.params.get("MARKER_3_ANGLE_TOL", 1)

>>>>>>> 537d7076
            if abs(x) <= tol_x and abs(y) <= tol_y and abs(z) <= tol_z and abs(angle_err) <= tol_a:
                self._pass_stable += 2
                cv2.putText(frame, f"Centered+Aligned stable {self._pass_stable}/{ctx.params['TRACK_STABLE_N']}",
                           (10, 120), cv2.FONT_HERSHEY_SIMPLEX, 0.5, (0, 255, 0), 2)
                
            else:
                self._pass_stable = 0
                cv2.putText(frame, "Centering & aligning marker 3...",
                           (10, 120), cv2.FONT_HERSHEY_SIMPLEX, 0.5, (255, 255, 0), 2)
                cv2.putText(frame, f"x={x:.1f} (tol {tol_x}), y={y:.1f} (tol {tol_y}), z={z:.1f} (tol {tol_z}), angle={angle_err:.1f} (tol {tol_a})",
                           (10, 150), cv2.FONT_HERSHEY_SIMPLEX, 0.45, (255, 165, 0), 2)

            if self._pass_stable >= int(ctx.params.get("TRACK_STABLE_N", 5)):
                print("[PASS_TABLE] Centered & aligned. Start descent")
                self.hover()
                time.sleep(0.2)
                self.reset_pids()
                self._pass_t0 = time.time()
                self._pass_phase = 2
            return State.PASS_UNDER_TABLE_3

        # Phase 2: Descend 50cm (using time-based control)
        if self._pass_phase == 2:
            DESCENT_TIME = ctx.params.get("PASS_DESCENT_TIME", 2)
            descent_ud = ctx.params.get("PASS_DESCENT_UD", -40)
            elapsed = time.time() - self._pass_t0
            
            if elapsed < DESCENT_TIME:
                # Continue descending (ud>0 = down)
                self.send_rc(0, 0, descent_ud, 0)
                cv2.putText(frame, f"Descending... {elapsed:.1f}s / {DESCENT_TIME}s", 
                           (10, 120), cv2.FONT_HERSHEY_SIMPLEX, 0.5, (0, 255, 255), 2)
                return State.PASS_UNDER_TABLE_3
            
            # Descent complete, move to forward phase
            print("[PASS_TABLE] Descent complete, moving forward 2m")
            self.hover()
            time.sleep(0.3)  # Brief pause
            self._pass_t0 = time.time()
            self._pass_phase = 3
            return State.PASS_UNDER_TABLE_3
        
        # Phase 3: Move forward 2m (200cm)
        if self._pass_phase == 3:
            FORWARD_TIME = ctx.params.get("PASS_FORWARD_TIME", 4.1)
            forward_fb = ctx.params.get("PASS_FORWARD_FB", 40)
            elapsed = time.time() - self._pass_t0
            
            if elapsed < FORWARD_TIME:
                # Continue moving forward
                self.send_rc(0, forward_fb, 0, 0)
                cv2.putText(frame, f"Moving forward... {elapsed:.1f}s / {FORWARD_TIME}s", 
                           (10, 120), cv2.FONT_HERSHEY_SIMPLEX, 0.5, (0, 255, 255), 2)
                return State.PASS_UNDER_TABLE_3
            
            # Forward movement complete
            print("[PASS_TABLE] Passage complete, transitioning to ROTATE_RIGHT_90")
            self.hover()
            self._pass_phase = 0  # Reset for next time
            return State.ROTATE_RIGHT_90
        
        # Fallback
        return State.PASS_UNDER_TABLE_3

    def handle_ROTATE_RIGHT_90(self, ctx: Context) -> State:
        """
        Rotate right 90 degrees:
        1. Use yaw control to rotate clockwise
        2. Time-based rotation (assuming ~90 deg/s rotation rate)
        3. Transition to ASCEND_LOCK_4
        """
        frame = ctx.frame_read.frame
        
        # Initialize rotation tracking
        if not hasattr(self, "_rotate_phase"):
            self._rotate_phase = 0  # 0=init, 1=rotating, 2=complete
            self._rotate_t0 = None
        
        cv2.putText(frame, f"STATE: ROTATE_RIGHT_90 (Phase {self._rotate_phase})", 
                    (10, 90), cv2.FONT_HERSHEY_SIMPLEX, 0.6, (0, 255, 255), 2)
        
        # Phase 0: Initialize
        if self._rotate_phase == 0:
            print("[ROTATE_RIGHT] Starting 90° clockwise rotation")
            self.hover()
            time.sleep(0.3)  # Brief pause before rotation
            self._rotate_t0 = time.time()
            self._rotate_phase = 1
            return State.ROTATE_RIGHT_90
        
        # Phase 1: Rotate 90 degrees
        if self._rotate_phase == 1:
            ROTATE_DEG = ctx.params.get("ROTATE_DEG", 90)
            ROTATE_SPEED = ctx.params.get("ROTATE_SPEED", 40)  # Degrees per second
            rotate_yaw = ctx.params.get("ROTATE_YAW", 50)
            ROTATE_TIME = 3
            
            elapsed = time.time() - self._rotate_t0
            
            if elapsed < ROTATE_TIME:
                # Continue rotating clockwise (positive yaw)
                self.send_rc(0, 0, 0, rotate_yaw)
                cv2.putText(frame, f"Rotating CW... {elapsed:.1f}s / {ROTATE_TIME:.1f}s", 
                           (10, 120), cv2.FONT_HERSHEY_SIMPLEX, 0.5, (0, 255, 255), 2)
                return State.ROTATE_RIGHT_90
            
            # Rotation complete
            print("[ROTATE_RIGHT] 90° rotation complete, moving to ASCEND_LOCK_4")
            self.hover()
            self._rotate_phase = 0  # Reset for next time
            return State.ASCEND_LOCK_4
        
        # Fallback
        return State.ROTATE_RIGHT_90

    def handle_ASCEND_LOCK_4(self, ctx: Context) -> State:
        """
        Ascend while searching for MARKER_4, then lock onto it:
        1. Continuously ascend (ud<0 = up in your convention)
        2. When MARKER_4 detected, use PID to center on it
        3. Maintain centered position for TRACK_STABLE_N frames
        4. Transition to OVERBOARD_TO_FIND_5
        """
        frame = ctx.frame_read.frame
        tid = ctx.params["MARKER_4"]
        
        # Initialize tracking
        if not hasattr(self, "_ascend_stable"):
            self._ascend_stable = 0
        
        cv2.putText(frame, f"STATE: ASCEND_LOCK_4 (find & lock ID={tid})", 
                    (10, 90), cv2.FONT_HERSHEY_SIMPLEX, 0.6, (0, 255, 255), 2)
        
        poses = getattr(ctx, "last_poses", {}) or {}
        
        if tid not in poses:
            # Marker not detected - continue ascending while searching
            self._ascend_stable = 0
            ascend_speed = ctx.params.get("ASCEND_LOCK_SPEED", 40)
            self.send_rc(0, -20, ascend_speed, 0)  # ud<0 = up
            cv2.putText(frame, f"Ascending, searching for Marker {tid}...", 
                       (10, 120), cv2.FONT_HERSHEY_SIMPLEX, 0.5, (255, 255, 0), 2)
            return State.ASCEND_LOCK_4
        
        # Marker detected - perform centering with PID
        rvec, tvec = poses[tid]
        x = float(tvec[0][0])
        y = float(tvec[1][0])
        z = float(tvec[2][0])
        
        # Display marker position
        cv2.putText(frame, f"Marker4: x={x:.1f} y={y:.1f} z={z:.1f}cm", 
                   (10, 120), cv2.FONT_HERSHEY_SIMPLEX, 0.5, (0, 255, 0), 2)
        
        # PID control for centering
        err_x = x
        err_y = y
        err_z = z - 100
<<<<<<< HEAD
        marker_angle, z_prime = calculate_marker_angle(rvec)
        marker_angle *= 4
=======
        marker_angle, _ = calculate_marker_angle(rvec)
        # normalize to [-180, 180]
        angle_err = marker_angle
>>>>>>> 537d7076
        lr = int(ctx.pid_lr.update(err_x, sleep=0.0))
        ud = int(ctx.pid_ud.update(err_y, sleep=0.0))
        fb = int(ctx.pid_ud.update(err_z, sleep=0.0))
        
        # Send control command (note: ud sign is flipped for camera-to-drone coordinate)
<<<<<<< HEAD
        self.send_rc(lr, fb, -ud, -marker_angle)
        
        # Check if centered within tolerance
        if (abs(err_x) <= ctx.params["CENTER_X_TOL"] and 
            abs(err_y) <= ctx.params["CENTER_Y_TOL"] and
            abs(err_z) <= 5):
            self._ascend_stable += 2
=======
        self.send_rc(lr*1.5, fb*1.5, -ud*1.5, -angle_err*1.5)
        
        # Check if centered within tolerance
        # check tolerances (x/y and angle)
        tol_x = ctx.params.get("MARKER_4_X_TOL", 5)
        tol_y = ctx.params.get("MARKER_4_Y_TOL", 5)
        tol_z = ctx.params.get("MARKER_4_Z_TOL", 5)
        tol_a = ctx.params.get("MARKER_4_ANGLE_TOL", 1)

        if abs(x) <= tol_x and abs(y) <= tol_y and abs(z) <= tol_z and abs(angle_err) <= tol_a:
            self._ascend_stable += 1
>>>>>>> 537d7076
            cv2.putText(frame, f"Locked! Stable: {self._ascend_stable}/{ctx.params['TRACK_STABLE_N']}", 
                       (10, 150), cv2.FONT_HERSHEY_SIMPLEX, 0.5, (0, 255, 0), 2)
        else:
            self._ascend_stable = 0
            cv2.putText(frame, "Centering on marker...", 
                       (10, 150), cv2.FONT_HERSHEY_SIMPLEX, 0.5, (255, 255, 0), 2)
        
        # Check if stable for required number of frames
        if self._ascend_stable >= ctx.params["TRACK_STABLE_N"]:
            print(f"[ASCEND_LOCK_4] Locked on Marker {tid}, moving to OVERBOARD_TO_FIND_5")
            self.hover()
            self._ascend_stable = 0  # Reset for next time
            return State.OVERBOARD_TO_FIND_5
        
        return State.ASCEND_LOCK_4

    def handle_OVERBOARD_TO_FIND_5(self, ctx: Context) -> State:
        frame = ctx.frame_read.frame
        tid5 = ctx.params["MARKER_5"]
        tid4 = ctx.params["MARKER_4"]

        cv2.putText(frame, f"STATE: OVERBOARD_TO_FIND_5 (ID4->up 80cm, then search ID5={tid5})", 
                    (10, 90), cv2.FONT_HERSHEY_SIMPLEX, 0.6, (0, 255, 255), 2)

        poses = getattr(ctx, "last_poses", {}) or {}

        # Initialize phase machine: 0=await/ascend, 1=left-move/search-5
        if not hasattr(self, "_over_phase"):
            self._over_phase = 0
            self._over_t0 = None

        # Phase 0: Ensure marker 4 is seen, then ascend for configured time (approx. 80cm)
        if self._over_phase == 0:
            if tid4 not in poses:
                # Wait while holding hover until MARKER_4 becomes visible
                self.hover()
                cv2.putText(frame, f"Waiting for Marker {tid4} to start ascend...", 
                           (10, 120), cv2.FONT_HERSHEY_SIMPLEX, 0.5, (255, 255, 0), 2)
                return State.OVERBOARD_TO_FIND_5

            ascend_ud = int(ctx.params.get("OVERBOARD_ASCEND_UD", 40))
            ascend_time = float(ctx.params.get("OVERBOARD_ASCEND_TIME", 1.3))

            if self._over_t0 is None:
                self._over_t0 = time.time()

            elapsed = time.time() - self._over_t0
            if elapsed < ascend_time:
                # Continue ascending (ud<0 = up)
                self.send_rc(0, 0, ascend_ud, 0)
                cv2.putText(frame, f"Ascending ~80cm... {elapsed:.1f}s / {ascend_time:.1f}s", 
                           (10, 120), cv2.FONT_HERSHEY_SIMPLEX, 0.5, (0, 255, 255), 2)
                return State.OVERBOARD_TO_FIND_5
            else:
                # Ascend complete → move to left-move phase
                print("[OVERBOARD] Ascend complete. Begin moving left to find Marker 5.")
                self.hover()
                time.sleep(0.2)
                self._over_phase = 1

        # Phase 1: Move left and search for MARKER_5
        if self._over_phase == 1:
            # Check if MARKER_5 is detected
            if tid5 in poses:
                print(f"[OVERBOARD] Marker {tid5} detected! Transitioning to DONE")
                self.hover()
                time.sleep(0.3)  # Brief pause for stability
                return State.ALIGN_Y5_FLIP_LAND

            # Marker 5 not detected - continue moving left only
            lr_speed = int(ctx.params.get("OVERBOARD_LR", -40))  # Negative = left
            self.send_rc(lr_speed, 0, 0, 0)

            cv2.putText(frame, f"Moving left, searching for Marker {tid5}...", 
                       (10, 120), cv2.FONT_HERSHEY_SIMPLEX, 0.5, (255, 255, 0), 2)
            cv2.putText(frame, f"lr={lr_speed}", 
                       (10, 150), cv2.FONT_HERSHEY_SIMPLEX, 0.5, (255, 255, 255), 2)
            return State.OVERBOARD_TO_FIND_5

        return State.OVERBOARD_TO_FIND_5

    def handle_ALIGN_LAND(self, ctx: Context) -> State:
        tid = ctx.params["MARKER_5"]
        dis = ctx.params["MARKER_5_DIS"]

        poses = getattr(ctx, "last_poses", {}) or {}

        if tid not in poses:
            self.send_rc(0, -10, 0, 0)  # slowly move back if lost        
            return State.ALIGN_Y5_FLIP_LAND
        
        rvec, tvec = poses[tid]

        x, y, z = tvec[0][0], tvec[1][0], tvec[2][0]
<<<<<<< HEAD
        
        # Calculate marker rotation angle using rvec
        marker_angle, z_prime = calculate_marker_angle(rvec)
        
        # Calculate errors for PID tuning analysis
        error_x = x  # Left/Right error
        error_y = y  # Up/Down error
        error_z = z - dis  # Forward/Back error (target 80cm)
        # print(error_z)

        
        
        x_m = ctx.params["MARKER_5_X_TOL"]
        y_m = ctx.params["MARKER_5_Y_TOL"]
        z_m = ctx.params["MARKER_5_Z_TOL"]
        if abs(error_z) < z_m and abs(error_x) < x_m and abs(error_y) < y_m:
            _ascend_stable += 1
            if(_ascend_stable == 3):
                self.hover()
                self.ctx.drone.land()
                return State.DONE
            else:
                return State.ALIGN_Y5_FLIP_LAND
        
        self._ascend_stable = 0
        
        
        # Step 2: Use PID to get control outputs
        yaw_update = ctx.pid_lr.update(error_x, sleep=0.0)    # Left/Right movement
        ud_update = ctx.pid_ud.update(error_y, sleep=0.0)       # Up/Down movement
        fb_update = ctx.pid_fb.update(error_z, sleep=0.0)        # Forward/Back movement
    
        
        # Step 3: Apply speed limiting to prevent loss of control (建議限制最高速度防止失控)
        rot_speed = ctx.params["FOLLOW_ROT_SPE"]
        x_speed = ctx.params["FOLLOW_X_SPE"]
        y_speed = ctx.params["FOLLOW_Y_SPE"]
        z_speed = ctx.params["FOLLOW_Z_SPE"]
                
        # Limit yaw (left/right) speed
        if yaw_update > x_speed:
            yaw_update = x_speed
        elif yaw_update < -x_speed:
            yaw_update = -x_speed
        
        # Limit up/down speed  
        if ud_update > y_speed:
            ud_update = y_speed
        elif ud_update < -y_speed:
            ud_update = -y_speed
        
        # Limit forward/back speed
        if fb_update > z_speed:
            fb_update = z_speed
        elif fb_update < -z_speed:
            fb_update = -z_speed
        
        # Add rotation control based on marker orientation with proper angle normalization
        # Target alignment angle - we want the marker to appear level in the image
        # 0° = horizontal alignment (marker appears level)
        target_alignment_angle = 0.0
        
        # Calculate shortest angle error  
        angle_error = (marker_angle - target_alignment_angle) * 1.5
        
        # Dead zone - don't rotate if error is small (prevents jittering)
        angle_dead_zone = 1.0  # degrees - larger dead zone for stability
        if abs(angle_error) < angle_dead_zone:
            angle_error = 0
        
        # Apply speed limiting for rotation
        if angle_error > rot_speed:
            angle_error = rot_speed
        elif angle_error < -rot_speed:
            angle_error = -rot_speed
        
        self.send_rc(int(yaw_update), int(fb_update), int(-ud_update), int(-angle_error))
        return State.ALIGN_Y5_FLIP_LAND
=======
        z = z - dis
        # angle alignment
        marker_angle, _ = calculate_marker_angle(rvec)
        # normalize to [-180, 180]
        angle_err = marker_angle

        # PID for x/y/z
        lr = int(ctx.pid_lr.update(x, sleep=0.0))
        ud = int(ctx.pid_ud.update(y, sleep=0.0))
        fb = int(ctx.pid_fb.update(z, sleep=0.0))

        # keep distance constant here (fb=0)
        self.send_rc(lr*1.5, fb*1.5, -ud*1.5, -angle_err*3)

        # check tolerances (x/y and angle)
        tol_x = ctx.params.get("MARKER_5_X_TOL", 5)
        tol_y = ctx.params.get("MARKER_5_Y_TOL", 5)
        tol_z = ctx.params.get("MARKER_5_Z_TOL", 5)
        tol_a = ctx.params.get("MARKER_5_ANGLE_TOL", 1)

        if abs(x) <= tol_x and abs(y) <= tol_y and abs(z) <= tol_z and abs(angle_err) <= tol_a:
            self.hover()
            self.ctx.drone.land()
            return State.DONE
>>>>>>> 537d7076

    def handle_DONE(self, ctx: Context) -> State:
        return State.DONE
    


def main():
    drone = Tello()
    drone.connect()
    print(f"Battery: {drone.get_battery()}%")
    drone.streamon()
    time.sleep(2.0)
    frame_read = drone.get_frame_read()

    pid_lr = PID(kP=0.5, kI=0.0, kD=0.0)
    pid_ud = PID(kP=0.5, kI=0.0, kD=0.0)
    pid_fb = PID(kP=0.5, kI=0.0, kD=0.0)
    pid_lr.initialize(); pid_ud.initialize(); pid_fb.initialize()

    detector = MarkerDetector(marker_size_cm=15, calib_path="calib_tello.xml")

    ctx = Context(
        drone=drone,
        detector=detector,
        frame_read=frame_read,
        pid_lr=pid_lr,
        pid_ud=pid_ud,
        pid_fb=pid_fb,
        airborne=False,       # 地面
        simulation=True       # ★ 模擬開啟
    )
    fsm = DroneFSM(ctx)

    try:
        try: drone.send_rc_control(0, 0, 0, 0)
        except: pass
        fsm.run()
    except Exception as ex:
        print(ex)
    finally:
        try: drone.send_rc_control(0, 0, 0, 0)
        except: pass
        try: drone.streamoff()
        except: pass
        try: drone.end()
        except: pass
        cv2.destroyAllWindows()

if __name__ == "__main__":
    main()<|MERGE_RESOLUTION|>--- conflicted
+++ resolved
@@ -213,15 +213,9 @@
         "ANGLE_TOL": 4.0,          # 角度容許誤差（deg）
 
         "MARKER_5_DIS": 150,
-<<<<<<< HEAD
-        "MARKER_5_X_TOL": 5,
-        "MARKER_5_Y_TOL": 5,
-        "MARKER_5_Z_TOL": 5,
-=======
         "MARKER_5_X_TOL": 2.0,
         "MARKER_5_Y_TOL": 2.0,
         "MARKER_5_Z_TOL": 2.0
->>>>>>> 537d7076
     })
 
 class DroneFSM:
@@ -680,15 +674,6 @@
             fb = int(ctx.pid_fb.update(z, sleep=0.0))
 
             # keep distance constant here (fb=0)
-<<<<<<< HEAD
-            self.send_rc(lr*2, fb*2, -ud*2, -yaw_cmd*5)
-
-            # check tolerances (x/y and angle)
-            tol_x = 5
-            tol_y = 10
-            tol_z = 5
-            tol_a = 1
-=======
             self.send_rc(lr*1.5, fb*1.5, -ud*1.5, -angle_err*3)
 
             # check tolerances (x/y and angle)
@@ -697,7 +682,6 @@
             tol_z = ctx.params.get("MARKER_3_Z_TOL", 5)
             tol_a = ctx.params.get("MARKER_3_ANGLE_TOL", 1)
 
->>>>>>> 537d7076
             if abs(x) <= tol_x and abs(y) <= tol_y and abs(z) <= tol_z and abs(angle_err) <= tol_a:
                 self._pass_stable += 2
                 cv2.putText(frame, f"Centered+Aligned stable {self._pass_stable}/{ctx.params['TRACK_STABLE_N']}",
@@ -856,28 +840,14 @@
         err_x = x
         err_y = y
         err_z = z - 100
-<<<<<<< HEAD
-        marker_angle, z_prime = calculate_marker_angle(rvec)
-        marker_angle *= 4
-=======
         marker_angle, _ = calculate_marker_angle(rvec)
         # normalize to [-180, 180]
         angle_err = marker_angle
->>>>>>> 537d7076
         lr = int(ctx.pid_lr.update(err_x, sleep=0.0))
         ud = int(ctx.pid_ud.update(err_y, sleep=0.0))
         fb = int(ctx.pid_ud.update(err_z, sleep=0.0))
         
         # Send control command (note: ud sign is flipped for camera-to-drone coordinate)
-<<<<<<< HEAD
-        self.send_rc(lr, fb, -ud, -marker_angle)
-        
-        # Check if centered within tolerance
-        if (abs(err_x) <= ctx.params["CENTER_X_TOL"] and 
-            abs(err_y) <= ctx.params["CENTER_Y_TOL"] and
-            abs(err_z) <= 5):
-            self._ascend_stable += 2
-=======
         self.send_rc(lr*1.5, fb*1.5, -ud*1.5, -angle_err*1.5)
         
         # Check if centered within tolerance
@@ -889,7 +859,6 @@
 
         if abs(x) <= tol_x and abs(y) <= tol_y and abs(z) <= tol_z and abs(angle_err) <= tol_a:
             self._ascend_stable += 1
->>>>>>> 537d7076
             cv2.putText(frame, f"Locked! Stable: {self._ascend_stable}/{ctx.params['TRACK_STABLE_N']}", 
                        (10, 150), cv2.FONT_HERSHEY_SIMPLEX, 0.5, (0, 255, 0), 2)
         else:
@@ -984,86 +953,6 @@
         rvec, tvec = poses[tid]
 
         x, y, z = tvec[0][0], tvec[1][0], tvec[2][0]
-<<<<<<< HEAD
-        
-        # Calculate marker rotation angle using rvec
-        marker_angle, z_prime = calculate_marker_angle(rvec)
-        
-        # Calculate errors for PID tuning analysis
-        error_x = x  # Left/Right error
-        error_y = y  # Up/Down error
-        error_z = z - dis  # Forward/Back error (target 80cm)
-        # print(error_z)
-
-        
-        
-        x_m = ctx.params["MARKER_5_X_TOL"]
-        y_m = ctx.params["MARKER_5_Y_TOL"]
-        z_m = ctx.params["MARKER_5_Z_TOL"]
-        if abs(error_z) < z_m and abs(error_x) < x_m and abs(error_y) < y_m:
-            _ascend_stable += 1
-            if(_ascend_stable == 3):
-                self.hover()
-                self.ctx.drone.land()
-                return State.DONE
-            else:
-                return State.ALIGN_Y5_FLIP_LAND
-        
-        self._ascend_stable = 0
-        
-        
-        # Step 2: Use PID to get control outputs
-        yaw_update = ctx.pid_lr.update(error_x, sleep=0.0)    # Left/Right movement
-        ud_update = ctx.pid_ud.update(error_y, sleep=0.0)       # Up/Down movement
-        fb_update = ctx.pid_fb.update(error_z, sleep=0.0)        # Forward/Back movement
-    
-        
-        # Step 3: Apply speed limiting to prevent loss of control (建議限制最高速度防止失控)
-        rot_speed = ctx.params["FOLLOW_ROT_SPE"]
-        x_speed = ctx.params["FOLLOW_X_SPE"]
-        y_speed = ctx.params["FOLLOW_Y_SPE"]
-        z_speed = ctx.params["FOLLOW_Z_SPE"]
-                
-        # Limit yaw (left/right) speed
-        if yaw_update > x_speed:
-            yaw_update = x_speed
-        elif yaw_update < -x_speed:
-            yaw_update = -x_speed
-        
-        # Limit up/down speed  
-        if ud_update > y_speed:
-            ud_update = y_speed
-        elif ud_update < -y_speed:
-            ud_update = -y_speed
-        
-        # Limit forward/back speed
-        if fb_update > z_speed:
-            fb_update = z_speed
-        elif fb_update < -z_speed:
-            fb_update = -z_speed
-        
-        # Add rotation control based on marker orientation with proper angle normalization
-        # Target alignment angle - we want the marker to appear level in the image
-        # 0° = horizontal alignment (marker appears level)
-        target_alignment_angle = 0.0
-        
-        # Calculate shortest angle error  
-        angle_error = (marker_angle - target_alignment_angle) * 1.5
-        
-        # Dead zone - don't rotate if error is small (prevents jittering)
-        angle_dead_zone = 1.0  # degrees - larger dead zone for stability
-        if abs(angle_error) < angle_dead_zone:
-            angle_error = 0
-        
-        # Apply speed limiting for rotation
-        if angle_error > rot_speed:
-            angle_error = rot_speed
-        elif angle_error < -rot_speed:
-            angle_error = -rot_speed
-        
-        self.send_rc(int(yaw_update), int(fb_update), int(-ud_update), int(-angle_error))
-        return State.ALIGN_Y5_FLIP_LAND
-=======
         z = z - dis
         # angle alignment
         marker_angle, _ = calculate_marker_angle(rvec)
@@ -1088,7 +977,6 @@
             self.hover()
             self.ctx.drone.land()
             return State.DONE
->>>>>>> 537d7076
 
     def handle_DONE(self, ctx: Context) -> State:
         return State.DONE
