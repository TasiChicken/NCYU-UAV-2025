# =========================
# Drone ArUco FSM with SIMULATION (no RC sent when simulate=True)
# =========================

import cv2
import time
import enum
import math
import numpy as np
from collections import deque
from dataclasses import dataclass, field
from typing import Dict, Tuple, Optional
from djitellopy import Tello
from pyimagesearch.pid import PID

def calculate_marker_angle(rvec):
    R, _ = cv2.Rodrigues(rvec)
    marker_x_in_camera = R @ np.array([1, 0, 0])
    angle_rad_alt = math.atan2(marker_x_in_camera[1], marker_x_in_camera[0])
    return math.degrees(angle_rad_alt), R

def keyboard(drone: Tello, key: int, airborne: bool, simulation: bool):
    """
    回傳 (is_move_cmd, airborne_changed, simulation_changed)
    - 模擬模式開啟時，移動鍵只印出不送真指令
    """
    if key == -1:
        return False, None, None

    # print("key:", key)
    fb_speed, lf_speed, ud_speed, degree = 40, 40, 50, 30
    is_move = False
    airborne_changed = None
    simulation_changed = None

    if key == ord('t'):
        simulation_changed = not simulation
        print(f"[KEY] toggle SIMULATION -> {simulation_changed}")
        return False, None, simulation_changed

    if key == ord('1'):
        if not simulation:
            try:
                drone.takeoff()
                time.sleep(1.0)
                airborne_changed = True
                print("[KEY] takeoff")
            except Exception as e:
                print("takeoff failed:", e)
        else:
            print("[SIM] takeoff (not actually sent)")
    elif key == ord('2'):
        if not simulation:
            try:
                drone.land()
                airborne_changed = False
                print("[KEY] land")
            except Exception as e:
                print("land failed:", e)
        else:
            print("[SIM] land (not actually sent)")
    elif key == ord('3'):
        if not simulation and airborne:
            drone.send_rc_control(0, 0, 0, 0); is_move = True
        print("stop")
    elif key == ord('w'):
        if not simulation and airborne:
            drone.send_rc_control(0, fb_speed, 0, 0); is_move = True
        print("forward")
    elif key == ord('s'):
        if not simulation and airborne:
            drone.send_rc_control(0, -fb_speed, 0, 0); is_move = True
        print("backward")
    elif key == ord('a'):
        if not simulation and airborne:
            drone.send_rc_control(-lf_speed, 0, 0, 0); is_move = True
        print("left")
    elif key == ord('d'):
        if not simulation and airborne:
            drone.send_rc_control(lf_speed, 0, 0, 0); is_move = True
        print("right")
    elif key == ord('x'):
        if not simulation and airborne:
            drone.send_rc_control(0, 0, +ud_speed, 0); is_move = True
        print("up")
    elif key == ord('z'):
        if not simulation and airborne:
            drone.send_rc_control(0, 0, -ud_speed, 0); is_move = True
        print("down")
    elif key == ord('c'):
        if not simulation and airborne:
            drone.send_rc_control(0, 0, 0, +degree); is_move = True
        print("rotate cw")
    elif key == ord('v'):
        if not simulation and airborne:
            drone.send_rc_control(0, 0, 0, -degree); is_move = True
        print("rotate ccw")

    return is_move, airborne_changed, simulation_changed

class MarkerDetector:
    def __init__(self, marker_size_cm: float, calib_path="calib_tello.xml"):
        self.marker_size = marker_size_cm
        self.aruco_dict = cv2.aruco.getPredefinedDictionary(cv2.aruco.DICT_4X4_50)
        self.aruco_params = cv2.aruco.DetectorParameters()
        self.detector = cv2.aruco.ArucoDetector(self.aruco_dict, self.aruco_params)
        fs = cv2.FileStorage(calib_path, cv2.FILE_STORAGE_READ)
        self.K = fs.getNode("K").mat()
        self.D = fs.getNode("D").mat()
        fs.release()
        s = self.marker_size / 2.0
        self.objPoints = np.array([[-s, s, 0], [s, s, 0], [s, -s, 0], [-s, -s, 0]], dtype=np.float32)

    def detect(self, gray):
        corners, ids, _ = self.detector.detectMarkers(gray)
        poses = {}
        if ids is not None:
            for i, mid in enumerate(ids.flatten()):
                success, rvec, tvec = cv2.solvePnP(self.objPoints, corners[i], self.K, self.D)
                if success:
                    poses[int(mid)] = (rvec, tvec)
        return ids, poses

<<<<<<< HEAD
class State(enum.Enum):
    ASCEND_SEARCH      = 0
    CENTER_ONE         = 1
    SCAN_SECOND        = 2    
    DECIDE_TARGET      = 3
    CENTER_ON_TARGET   = 4
    FORWARD_TO_TARGET  = 5
    STRAFE_OPPOSITE    = 6
    CREEP_FORWARD      = 7
=======
class State(Enum):
    ASCEND_SEARCH_1      = auto()
    CENTER_ON_1          = auto()
    STRAFE_TO_FIND_2     = auto()
    CENTER_ON_2          = auto()
    FORWARD_TO_TARGET    = auto()
    STRAFE_LEFT          = auto()
    DONE                 = auto()

    FOLLOW_MARKER_ID     = auto() 
    PASS_UNDER_TABLE_3   = auto() 
    ROTATE_RIGHT_90      = auto() 
    ASCEND_LOCK_4        = auto() 
    OVERBOARD_TO_FIND_5  = auto() 
>>>>>>> 78e32e54

@dataclass
class Context:
    drone: Tello
    detector: MarkerDetector
    frame_read: any
    pid_lr: PID
    pid_ud: PID
    pid_fb: PID
    manual_override: bool = False
    last_ids: Optional[np.ndarray] = None
    last_poses: Dict[int, Tuple[np.ndarray, np.ndarray]] = field(default_factory=dict)
    airborne: bool = False
    simulation: bool = True  # ★ 預設模擬開啟
    last_cmd_texts: deque = field(default_factory=lambda: deque(maxlen=1))
    params: dict = field(default_factory=lambda: {
        "ID1": 1,
        "ID2": 2,
        "TARGET_ID": None,
        "ASCENT_SPEED": 40,        
        "SEARCH_RIGHT_SPEED": 30,
        "CENTER_X_TOL": 15.0,
        "CENTER_Y_TOL": 15.0,
        "TARGET_Z": 70.0,
        "Z_TOL": 8.0,
        "STRAFE_LEFT_CM": 70,
<<<<<<< HEAD
        "STRAFE_RC": 35,          # 側移 RC 速度
        "STRAFE_TIME_1M": 2.2,    # 估 2.2 秒 ≈ 1m（需實機校正）
        "STRAFE_TIME_SCAN": 1.0,   # 側移掃描時間
        "CREEP_FB": 12,           # 慢速前進 RC
        "MAX_RC": 40,
        "OPPOSITE_STRAFE_SIGN": 0, # 之後決定
        "PHASE": 0              # 掃描階段計數器
=======
        "MAX_RC": 25

        # following
        "FOLLOW_ID": 2,             # 要跟隨的 marker
        "SEARCH_FORWARD_SPEED": 10,  # 看不到 marker 時的前進速度
        "YAW_KP": 0.6,               # 偏航角度(度) → RC yaw 速度的比例
        "YAW_TOL_DEG": 5.0,          # 視為已垂直的角度公差

        "MARKER_3": 3,              # 穿桌用的 marker
        "MARKER_4": 4,              # 牆上定位用的 marker
        "MARKER_5": 5,              # 終點判斷用的 marker
        "ROTATE_DEG": 90,           # 右轉角度
        "OVERBOARD_LR": -15,        # 往左水平移動的 rc 速度
        "OVERBOARD_UD": +8,         # 往上微升的 rc 速度
        "TRACK_STABLE_N": 5,        # 連續幀數達標才視為穩定       
>>>>>>> 78e32e54
    })

class DroneFSM:
    def __init__(self, ctx: Context):
        self.ctx = ctx
        self.state = State.ASCEND_SEARCH  # ★ 直接從第一步開始（模擬/地面也跑）
        self.strafe_t0 = None
        self.done_t0 = None          # DONE 用的計時器
        self.handlers = {
<<<<<<< HEAD
            State.ASCEND_SEARCH      : self.handle_ASCEND_SEARCH,
            State.CENTER_ONE         : self.handle_CENTER_ONE,
            State.SCAN_SECOND        : self.handle_SCAN_SECOND,
            State.DECIDE_TARGET      : self.handle_DECIDE_TARGET,
            State.CENTER_ON_TARGET   : self.handle_CENTER_ON_TARGET,
            State.FORWARD_TO_TARGET  : self.handle_FORWARD_TO_TARGET,
            State.STRAFE_OPPOSITE    : self.handle_STRAFE_OPPOSITE,
            State.CREEP_FORWARD      : self.handle_CREEP_FORWARD,
=======
            State.ASCEND_SEARCH_1: self.handle_ASCEND_SEARCH_1,
            State.CENTER_ON_1:     self.handle_CENTER_ON_1,
            State.STRAFE_TO_FIND_2:self.handle_STRAFE_TO_FIND_2,
            State.CENTER_ON_2:     self.handle_CENTER_ON_2,
            State.FORWARD_TO_TARGET:self.handle_FORWARD_TO_TARGET,
            State.STRAFE_LEFT:     self.handle_STRAFE_LEFT,

            State.FOLLOW_MARKER_ID:       self.handle_FOLLOW_MARKER_ID,
            State.PASS_UNDER_TABLE_3:     self.handle_PASS_UNDER_TABLE_3,
            State.ROTATE_RIGHT_90:        self.handle_ROTATE_RIGHT_90,
            State.ASCEND_LOCK_4:          self.handle_ASCEND_LOCK_4,
            State.OVERBOARD_TO_FIND_5:    self.handle_OVERBOARD_TO_FIND_5,

            State.DONE:            self.handle_DONE,
>>>>>>> 78e32e54
        }
        self.blocking_running = False

    def clip(self, v: float) -> int:
        m = self.ctx.params["MAX_RC"]
        return int(max(-m, min(m, v)))

    def _record_cmd(self, text: str):
        # print(text)
        self.ctx.last_cmd_texts.clear()
        self.ctx.last_cmd_texts.append(text)

    def send_rc(self, lr: float, fb: float, ud: float, yaw: float):
        lr, fb, ud, yaw = map(self.clip, (lr, fb, ud, yaw))
        if self.ctx.simulation or not self.ctx.airborne:
            # self._record_cmd(f"[SIM RC] lr:{lr} fb:{fb} ud:{ud} yaw:{yaw}")
            return
        self.ctx.drone.send_rc_control(lr, fb, ud, yaw)

    def hover(self):
        if self.ctx.simulation or not self.ctx.airborne:
            self._record_cmd("[SIM RC] hover 0,0,0,0")
            return
        self.ctx.drone.send_rc_control(0, 0, 0, 0)

    def move_left_blocking(self, cm: int):
        if self.ctx.simulation or not self.ctx.airborne:
            self._record_cmd(f"[SIM MOVE] move_left {cm}cm")
            return
        self.ctx.drone.move_left(cm)
    def reset_pids(self):
        self.ctx.pid_lr.initialize()
        self.ctx.pid_ud.initialize()
        self.ctx.pid_fb.initialize()
    def run(self):
        print(f"[FSM] Start at {self.state.name} | SIMULATION={self.ctx.simulation}")
        while True:
            frame = self.ctx.frame_read.frame
            gray = cv2.cvtColor(frame, cv2.COLOR_BGR2GRAY)

            key = cv2.waitKey(1)
            if key == 27:
                break
            if key != -1:
                is_move, airborne_changed, simulation_changed = keyboard(
                    self.ctx.drone, key, self.ctx.airborne, self.ctx.simulation
                )
                self.ctx.manual_override = bool(is_move)
                if airborne_changed is not None:
                    self.ctx.airborne = airborne_changed
                if simulation_changed is not None:
                    self.ctx.simulation = simulation_changed

            ids, poses = self.ctx.detector.detect(gray)
            self.ctx.last_ids = ids
            self.ctx.last_poses = poses

            # HUD
            y0 = 25
            if self.ctx.simulation:
                cv2.putText(frame, "SIMULATION (no RC sent)", (10, y0),
                            cv2.FONT_HERSHEY_SIMPLEX, 0.7, (0, 200, 255), 2)
                y0 += 25
            else:
                cv2.putText(frame, f"AIRBORNE={self.ctx.airborne}", (10, y0),
                            cv2.FONT_HERSHEY_SIMPLEX, 0.7, (0, 255, 255), 2)
                y0 += 25

            if ids is None:
                cv2.putText(frame, "NO MARKER DETECTED", (10, y0),
                            cv2.FONT_HERSHEY_SIMPLEX, 0.7, (255, 0, 0), 2)
            else:
                cv2.putText(frame, "MARKER DETECTED", (10, y0),
                            cv2.FONT_HERSHEY_SIMPLEX, 0.7, (0, 255, 0), 2)

            # 最近指令回饋
            if self.ctx.last_cmd_texts:
                cv2.putText(frame, self.ctx.last_cmd_texts[-1], (10, y0 + 25),
                            cv2.FONT_HERSHEY_SIMPLEX, 0.55, (255, 255, 255), 2)

            # FSM
            if not self.ctx.manual_override:
                handler = self.handlers.get(self.state)
                if handler:
                    next_state = handler(self.ctx)
                    if next_state != self.state:
                        print(f"[FSM] {self.state.name} -> {next_state.name}")
                        self.state = next_state

            cv2.imshow("drone", frame)

        cv2.destroyAllWindows()

    def _pick_farther_id(self, poses: Dict[int, Tuple[np.ndarray,np.ndarray]]) -> Optional[int]:
        # 用 z（越大越遠）；也可改 np.linalg.norm(tvec)
        best_id, best_z = None, -1
        for mid, (_, tvec) in poses.items():
            if mid in self.ids_candidates:
                z = float(tvec[2][0])
                if z > best_z:
                    best_z, best_id = z, mid
        return best_id
    
    # Handlers for each state
    def handle_ASCEND_SEARCH(self, ctx):
        frame = ctx.frame_read.frame
        cv2.putText(frame, "ASCEND_SEARCH", (10, 30), cv2.FONT_HERSHEY_SIMPLEX, 0.6, (0,255,255), 2)

        if ctx.last_ids is not None and (ctx.params["ID1"] in ctx.last_poses or ctx.params["ID2"] in ctx.last_poses):
            return State.CENTER_ONE

        # 依你的約定 ud<0 上升
        self.send_rc(0, 0, -ctx.params["ASCENT_SPEED"], 0)
        return State.ASCEND_SEARCH
    def handle_CENTER_ONE(self, ctx):
        frame = ctx.frame_read.frame
        cv2.putText(frame, "CENTER_ONE", (10, 30), cv2.FONT_HERSHEY_SIMPLEX, 0.6, (0,255,255), 2)

        ids = ctx.last_ids
        if ids is None:
            return State.ASCEND_SEARCH
        
        #if seen both
        if ctx.params["ID1"] in ctx.last_poses and ctx.params["ID2"] in ctx.last_poses:
            return State.DECIDE_TARGET
        #if seen one, center on it
        vis_ids = [i for i in [ctx.params["ID1"], ctx.params["ID2"]] if i in ctx.last_poses]
        tid = vis_ids[0]
        rvec, tvec = ctx.last_poses[tid]
        x, y, z = tvec[0][0], tvec[1][0], tvec[2][0]
        lr = ctx.pid_lr.update(x, 0.0)
        ud = ctx.pid_ud.update(y, 0.0)
        self.send_rc(lr, 0, -ud, 0)
        #check if centered
        if abs(x) < ctx.params["CENTER_X_TOL"] and abs(y) < ctx.params["CENTER_Y_TOL"]:
            return State.SCAN_SECOND
        return State.CENTER_ONE
    
    def handle_SCAN_SECOND(self, ctx):
        frame = ctx.frame_read.frame
        cv2.putText(frame, "SCAN_SECOND", (10, 30), cv2.FONT_HERSHEY_SIMPLEX, 0.6, (0,255,255), 2)

        ids = ctx.last_ids
        if ids is None:
            return State.ASCEND_SEARCH
        
        #if seen both
        if ctx.params["ID1"] in ctx.last_poses and ctx.params["ID2"] in ctx.last_poses:
            self.strafe_t0 = None #reset strafe timer
            return State.DECIDE_TARGET
        
        # go left and go right to scan
        v = ctx.params["STRAFE_RC"]
        phase = ctx.params["PHASE"]
        sign = 1 if phase % 2 == 0 else -1
        self.send_rc(sign * v, 0, 0, 0)  
        if self.strafe_t0 is None:
            self.strafe_t0 = time.time()
        if time.time() - self.strafe_t0 > ctx.params["STRAFE_TIME_SCAN"]:
            ctx.params["PHASE"] += 1 
            self.strafe_t0 = time.time()
        return State.SCAN_SECOND
    
    def handle_DECIDE_TARGET(self, ctx):
        frame = ctx.frame_read.frame
        cv2.putText(frame, "DECIDE_TARGET", (10, 30), cv2.FONT_HERSHEY_SIMPLEX, 0.6, (0,255,255), 2)

        poses = ctx.last_poses
        id1_in = ctx.params["ID1"] in poses
        id2_in = ctx.params["ID2"] in poses
        if not (id1_in and id2_in):
            return State.ASCEND_SEARCH

        # 1) 選較遠的目標
        self.ids_candidates = [ctx.params["ID1"], ctx.params["ID2"]]
        target_id = self._pick_farther_id(poses)
        if target_id is None:
            return State.ASCEND_SEARCH

        ctx.params["TARGET_ID"] = target_id

        # 2) 依目標當下的左右位置，決定「丟失時要側移的相反方向」
        #    x>0 = 目標在右 → 丟失時往左掃（-1）；x<0 = 目標在左 → 丟失時往右掃（+1）
        x_far = float(poses[target_id][1][0][0])
        if x_far > 0:
            ctx.params["OPPOSITE_STRAFE_SIGN"] = -1   # 之後 recover/scan 用：左
        else:
            ctx.params["OPPOSITE_STRAFE_SIGN"] = +1   # 之後 recover/scan 用：右

        return State.CENTER_ON_TARGET
    
    def handle_CENTER_ON_TARGET(self, ctx):
        frame = ctx.frame_read.frame
        cv2.putText(frame, "CENTER_ON_TARGET", (10, 30), cv2.FONT_HERSHEY_SIMPLEX, 0.6, (0,255,255), 2)

        target_id = ctx.params["TARGET_ID"]
        if target_id not in ctx.last_poses:
            return State.ASCEND_SEARCH

        rvec, tvec = ctx.last_poses[target_id]
        x, y, z = tvec[0][0], tvec[1][0], tvec[2][0]
        lr = ctx.pid_lr.update(x, 0.0)
        ud = ctx.pid_ud.update(y, 0.0)
        fb = ctx.pid_fb.update(z - ctx.params["TARGET_Z"], sleep=0.0)
        self.send_rc(lr, fb, -ud, 0)
        #check if centered
        if abs(x) < ctx.params["CENTER_X_TOL"] and abs(y) < ctx.params["CENTER_Y_TOL"] and abs(z - ctx.params["TARGET_Z"]) < ctx.params["Z_TOL"]:
            self.reset_pids()
            return State.FORWARD_TO_TARGET
        return State.CENTER_ON_TARGET
    
    def handle_FORWARD_TO_TARGET(self, ctx):
        frame = ctx.frame_read.frame
        cv2.putText(frame, "FORWARD_TO_TARGET", (10, 30), cv2.FONT_HERSHEY_SIMPLEX, 0.6, (0,255,255), 2)

        target_id = ctx.params["TARGET_ID"]
        if target_id not in ctx.last_poses: #go too far, lost target, still go opposite
            return State.STRAFE_OPPOSITE

        rvec, tvec = ctx.last_poses[target_id]
        z = tvec[2][0]
        fb = ctx.pid_fb.update(z - 20.0, sleep=0.0)     # move to 20cm in front of marker
        self.send_rc(0, fb, 0, 0)
        #check if close enough
        if z < 45.0:
            self.reset_pids()
            return State.STRAFE_OPPOSITE
        return State.FORWARD_TO_TARGET
    
    def handle_STRAFE_OPPOSITE(self, ctx):
        frame = ctx.frame_read.frame
        cv2.putText(frame, "STRAFE_OPPOSITE", (10, 30), cv2.FONT_HERSHEY_SIMPLEX, 0.6, (0,255,255), 2)

        if self.strafe_t0 is None:
            self.strafe_t0 = time.time()

        direction_sign = ctx.params["OPPOSITE_STRAFE_SIGN"]
        self.send_rc(-direction_sign * 35, 0, 0, 0)
        if time.time() - self.strafe_t0 > 2.2:
            self.strafe_t0 = None
<<<<<<< HEAD
            return State.CREEP_FORWARD
        return State.STRAFE_OPPOSITE
    
    def handle_CREEP_FORWARD(self, ctx):
=======
            return State.FOLLOW_MARKER_ID

        # 尚未到時間，維持 STRAFE_LEFT
        return State.STRAFE_LEFT
    
    def handle_FOLLOW_MARKER_ID(self, ctx: Context) -> State:
        """
        跟隨指定 ID，並在看見 marker 時同時做中心對齊 (x,y)、距離對齊 (z)，
        並以 yaw 校正讓機頭轉到與 marker 垂直。
        """
        tid = ctx.params["FOLLOW_ID"]

        if not hasattr(self, "_follow_stable"):
            self._follow_stable = 0

        poses = getattr(ctx, "last_poses", {}) or {}
        if tid not in poses:
            # 看不到 marker：改為「緩慢前進」
            self._follow_stable = 0
            fwd_speed = int(ctx.params.get("SEARCH_FORWARD_SPEED", 10))
            self.send_rc(0, fwd_speed, 0, 0)
            return State.FOLLOW_MARKER_ID

        rvec, tvec = poses[tid]
        x = float(tvec[0][0])
        y = float(tvec[1][0])
        z = float(tvec[2][0])

        err_x = x
        err_y = y
        err_z = z - ctx.params["TARGET_Z"]

        lr = int(self.pid_lr.update(err_x, sleep=0.0))
        ud = int(self.pid_ud.update(err_y, sleep=0.0))
        fb = int(self.pid_fb.update(err_z, sleep=0.0))

        # === [CHANGED] 新增：由 rvec 推回偏航角誤差 → 轉成 yaw 速度 ===
        yaw_err_deg = self._marker_yaw_error_deg_from_rvec(rvec)
        yaw_kp = float(ctx.params.get("YAW_KP", 0.6))
        yaw_cmd = int(yaw_kp * yaw_err_deg)

        # 速度限幅
        cap = int(ctx.params["MAX_RC"])
        lr  = max(-cap, min(cap, lr))
        ud  = max(-cap, min(cap, ud))
        fb  = max(-cap, min(cap, fb))
        yaw_cmd = max(-cap, min(cap, yaw_cmd))  # === [CHANGED] ===

        # 實際送 RC；注意相機 y 與 RC z 的號誌
        self.send_rc(lr, fb, -ud, yaw_cmd)  # === [CHANGED] ===

        # 穩定達標檢查（多加一個 yaw 公差門檻）
        yaw_tol = float(ctx.params.get("YAW_TOL_DEG", 5.0))  # === [CHANGED] ===
        if (abs(err_x) <= ctx.params["CENTER_X_TOL"] and
            abs(err_y) <= ctx.params["CENTER_Y_TOL"] and
            abs(err_z) <= ctx.params["Z_TOL"] and
            abs(yaw_err_deg) <= yaw_tol):  # === [CHANGED] ===
            self._follow_stable += 1
        else:
            self._follow_stable = 0

        if self._follow_stable >= ctx.params["TRACK_STABLE_N"]:
            self.hover()
            self._follow_stable = 0
            return State.PASS_UNDER_TABLE_3

        return State.FOLLOW_MARKER_ID


    def handle_PASS_UNDER_TABLE_3(self, ctx: Context) -> State:
        """
        TODO:
        - 若偵測到 ctx.params["MARKER_3"]，以 ud<0 下降；可設定安全 z 與最長時間保護。
        - 穿越完成（例如 z 小於門檻、或計時到）→ ROTATE_RIGHT_90。
        """
        return State.PASS_UNDER_TABLE_3

    def handle_ROTATE_RIGHT_90(self, ctx: Context) -> State:
        """
        TODO:
        - 以 yaw>0 送速度搭配時間估 90°，或直接呼叫 SDK rotate_clockwise(ctx.params["ROTATE_DEG"])。
        - 完成後 → ASCEND_LOCK_4。
        """
        return State.ROTATE_RIGHT_90

    def handle_ASCEND_LOCK_4(self, ctx: Context) -> State:
        """
        TODO:
        - 持續微升（ud>0），搜尋並對齊 ctx.params["MARKER_4"]。
        - 置中判準：|x|,|y| < tol 且連續 ctx.params["TRACK_STABLE_N"] 幀。
        - 達成後 → OVERBOARD_TO_FIND_5。
        """
        return State.ASCEND_LOCK_4

    def handle_OVERBOARD_TO_FIND_5(self, ctx: Context) -> State:
        """
        TODO:
        - 維持微升（ud = params["OVERBOARD_UD"]）與向左水平（lr = params["OVERBOARD_LR"]）。
        - 一旦偵測到 ctx.params["MARKER_5"]：
            * 立即 hover，並（若需要）設旗標供 DONE 使用；
            * 轉移 → DONE。
        """
        return State.OVERBOARD_TO_FIND_5


    def handle_DONE(self, ctx: Context) -> State:  # move forward and land
>>>>>>> 78e32e54
        frame = ctx.frame_read.frame
        cv2.putText(frame, "CREEP_FORWARD", (10, 30), cv2.FONT_HERSHEY_SIMPLEX, 0.6, (0,255,255), 2)

        self.send_rc(0, ctx.params["CREEP_FB"], 0, 0)
        return State.CREEP_FORWARD
    


def main():
    drone = Tello()
    drone.connect()
    print(f"Battery: {drone.get_battery()}%")
    drone.streamon()
    time.sleep(2.0)
    frame_read = drone.get_frame_read()

    pid_lr = PID(kP=0.5, kI=0.0, kD=0.0)
    pid_ud = PID(kP=0.5, kI=0.0, kD=0.0)
    pid_fb = PID(kP=0.4, kI=0.0, kD=0.0)
    pid_lr.initialize(); pid_ud.initialize(); pid_fb.initialize()

    detector = MarkerDetector(marker_size_cm=15, calib_path="calib_tello.xml")

    ctx = Context(
        drone=drone,
        detector=detector,
        frame_read=frame_read,
        pid_lr=pid_lr,
        pid_ud=pid_ud,
        pid_fb=pid_fb,
        airborne=False,       # 地面
        simulation=True       # ★ 模擬開啟
    )
    fsm = DroneFSM(ctx)

    try:
        try: drone.send_rc_control(0, 0, 0, 0)
        except: pass
        fsm.run()
    finally:
        try: drone.send_rc_control(0, 0, 0, 0)
        except: pass
        try: drone.streamoff()
        except: pass
        try: drone.end()
        except: pass
        cv2.destroyAllWindows()

if __name__ == "__main__":
    main()<|MERGE_RESOLUTION|>--- conflicted
+++ resolved
@@ -121,32 +121,20 @@
                     poses[int(mid)] = (rvec, tvec)
         return ids, poses
 
-<<<<<<< HEAD
 class State(enum.Enum):
-    ASCEND_SEARCH      = 0
-    CENTER_ONE         = 1
-    SCAN_SECOND        = 2    
-    DECIDE_TARGET      = 3
-    CENTER_ON_TARGET   = 4
-    FORWARD_TO_TARGET  = 5
-    STRAFE_OPPOSITE    = 6
-    CREEP_FORWARD      = 7
-=======
-class State(Enum):
-    ASCEND_SEARCH_1      = auto()
-    CENTER_ON_1          = auto()
-    STRAFE_TO_FIND_2     = auto()
-    CENTER_ON_2          = auto()
-    FORWARD_TO_TARGET    = auto()
-    STRAFE_LEFT          = auto()
-    DONE                 = auto()
-
-    FOLLOW_MARKER_ID     = auto() 
-    PASS_UNDER_TABLE_3   = auto() 
-    ROTATE_RIGHT_90      = auto() 
-    ASCEND_LOCK_4        = auto() 
-    OVERBOARD_TO_FIND_5  = auto() 
->>>>>>> 78e32e54
+    ASCEND_SEARCH_1      = enum.auto()
+    CENTER_ON_1          = enum.auto()
+    STRAFE_TO_FIND_2     = enum.auto()
+    CENTER_ON_2          = enum.auto()
+    FORWARD_TO_TARGET    = enum.auto()
+    STRAFE_LEFT          = enum.auto()
+    DONE                 = enum.auto()
+
+    FOLLOW_MARKER_ID     = enum.auto() 
+    PASS_UNDER_TABLE_3   = enum.auto() 
+    ROTATE_RIGHT_90      = enum.auto() 
+    ASCEND_LOCK_4        = enum.auto() 
+    OVERBOARD_TO_FIND_5  = enum.auto() 
 
 @dataclass
 class Context:
@@ -173,16 +161,14 @@
         "TARGET_Z": 70.0,
         "Z_TOL": 8.0,
         "STRAFE_LEFT_CM": 70,
-<<<<<<< HEAD
         "STRAFE_RC": 35,          # 側移 RC 速度
         "STRAFE_TIME_1M": 2.2,    # 估 2.2 秒 ≈ 1m（需實機校正）
         "STRAFE_TIME_SCAN": 1.0,   # 側移掃描時間
         "CREEP_FB": 12,           # 慢速前進 RC
         "MAX_RC": 40,
         "OPPOSITE_STRAFE_SIGN": 0, # 之後決定
-        "PHASE": 0              # 掃描階段計數器
-=======
-        "MAX_RC": 25
+        "PHASE": 0,             # 掃描階段計數器
+
 
         # following
         "FOLLOW_ID": 2,             # 要跟隨的 marker
@@ -197,7 +183,6 @@
         "OVERBOARD_LR": -15,        # 往左水平移動的 rc 速度
         "OVERBOARD_UD": +8,         # 往上微升的 rc 速度
         "TRACK_STABLE_N": 5,        # 連續幀數達標才視為穩定       
->>>>>>> 78e32e54
     })
 
 class DroneFSM:
@@ -207,7 +192,6 @@
         self.strafe_t0 = None
         self.done_t0 = None          # DONE 用的計時器
         self.handlers = {
-<<<<<<< HEAD
             State.ASCEND_SEARCH      : self.handle_ASCEND_SEARCH,
             State.CENTER_ONE         : self.handle_CENTER_ONE,
             State.SCAN_SECOND        : self.handle_SCAN_SECOND,
@@ -216,13 +200,6 @@
             State.FORWARD_TO_TARGET  : self.handle_FORWARD_TO_TARGET,
             State.STRAFE_OPPOSITE    : self.handle_STRAFE_OPPOSITE,
             State.CREEP_FORWARD      : self.handle_CREEP_FORWARD,
-=======
-            State.ASCEND_SEARCH_1: self.handle_ASCEND_SEARCH_1,
-            State.CENTER_ON_1:     self.handle_CENTER_ON_1,
-            State.STRAFE_TO_FIND_2:self.handle_STRAFE_TO_FIND_2,
-            State.CENTER_ON_2:     self.handle_CENTER_ON_2,
-            State.FORWARD_TO_TARGET:self.handle_FORWARD_TO_TARGET,
-            State.STRAFE_LEFT:     self.handle_STRAFE_LEFT,
 
             State.FOLLOW_MARKER_ID:       self.handle_FOLLOW_MARKER_ID,
             State.PASS_UNDER_TABLE_3:     self.handle_PASS_UNDER_TABLE_3,
@@ -231,7 +208,6 @@
             State.OVERBOARD_TO_FIND_5:    self.handle_OVERBOARD_TO_FIND_5,
 
             State.DONE:            self.handle_DONE,
->>>>>>> 78e32e54
         }
         self.blocking_running = False
 
@@ -472,16 +448,16 @@
         self.send_rc(-direction_sign * 35, 0, 0, 0)
         if time.time() - self.strafe_t0 > 2.2:
             self.strafe_t0 = None
-<<<<<<< HEAD
             return State.CREEP_FORWARD
         return State.STRAFE_OPPOSITE
     
     def handle_CREEP_FORWARD(self, ctx):
-=======
-            return State.FOLLOW_MARKER_ID
-
-        # 尚未到時間，維持 STRAFE_LEFT
-        return State.STRAFE_LEFT
+        frame = ctx.frame_read.frame
+        cv2.putText(frame, "CREEP_FORWARD", (10, 30), cv2.FONT_HERSHEY_SIMPLEX, 0.6, (0,255,255), 2)
+
+        self.send_rc(0, ctx.params["CREEP_FB"], 0, 0)
+        return State.CREEP_FORWARD
+
     
     def handle_FOLLOW_MARKER_ID(self, ctx: Context) -> State:
         """
@@ -584,12 +560,7 @@
 
 
     def handle_DONE(self, ctx: Context) -> State:  # move forward and land
->>>>>>> 78e32e54
-        frame = ctx.frame_read.frame
-        cv2.putText(frame, "CREEP_FORWARD", (10, 30), cv2.FONT_HERSHEY_SIMPLEX, 0.6, (0,255,255), 2)
-
-        self.send_rc(0, ctx.params["CREEP_FB"], 0, 0)
-        return State.CREEP_FORWARD
+
     
 
 
