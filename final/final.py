--- conflicted
+++ resolved
@@ -523,14 +523,10 @@
     drone.move("forward", 130)
 
     # 2. 偵測娃娃，開始循線
-<<<<<<< HEAD
     try_follow()
     return
 
     drone.move("up", 20)
-=======
-    drone.move("up", 30)
->>>>>>> f030fd99
 
     detected_doll = detect_objects(drone)
     print(f"Saw {detect_objects}\n")
